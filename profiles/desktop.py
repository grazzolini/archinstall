# A desktop environment selector.

import archinstall, os

is_top_level_profile = True

# New way of defining packages for a profile, which is iterable and can be used out side
# of the profile to get a list of "what packages will be installed".
__packages__ = ['nano', 'vim', 'openssh', 'htop', 'wget', 'iwd', 'wireless_tools', 'wpa_supplicant', 'smartmontools', 'xdg-utils']

def _prep_function(*args, **kwargs):
	"""
	Magic function called by the importing installer
	before continuing any further. It also avoids executing any
	other code in this stage. So it's a safe way to ask the user
	for more input before any other installer steps start.
	"""

<<<<<<< HEAD
	supported_desktops = ['gnome', 'kde', 'awesome', 'sway', 'cinnamon', 'xfce4', 'lxqt', 'i3', 'budgie', 'mate']
	desktop = archinstall.generic_select(supported_desktops, 'Select your desired desktop environment: ',
										 allow_empty_input=False, sort=True)
=======
	supported_desktops = ['gnome', 'kde', 'awesome', 'sway', 'cinnamon', 'xfce4', 'lxqt', 'i3', 'budgie', 'mate', 'deepin']
	desktop = archinstall.generic_select(supported_desktops, 'Select your desired desktop environment: ')
>>>>>>> 1f6094ea
	
	# Temporarily store the selected desktop profile
	# in a session-safe location, since this module will get reloaded
	# the next time it gets executed.
	archinstall.storage['_desktop_profile'] = desktop

	profile = archinstall.Profile(None, desktop)
	# Loading the instructions with a custom namespace, ensures that a __name__ comparison is never triggered.
	with profile.load_instructions(namespace=f"{desktop}.py") as imported:
		if hasattr(imported, '_prep_function'):
			return imported._prep_function()
		else:
			print(f"Deprecated (??): {desktop} profile has no _prep_function() anymore")

if __name__ == 'desktop':
	"""
	This "profile" is a meta-profile.
	There are no desktop-specific steps, it simply routes
	the installer to whichever desktop environment/window manager was chosen.

	Maybe in the future, a network manager or similar things *could* be added here.
	We should honor that Arch Linux does not officially endorse a desktop-setup, nor is
	it trying to be a turn-key desktop distribution.

	There are plenty of desktop-turn-key-solutions based on Arch Linux,
	this is therefore just a helper to get started
	"""
	
	# Install common packages for all desktop environments
	installation.add_additional_packages(__packages__)

	# TODO: Remove magic variable 'installation' and place it
	#       in archinstall.storage or archinstall.session/archinstall.installation
	installation.install_profile(archinstall.storage['_desktop_profile'])
<|MERGE_RESOLUTION|>--- conflicted
+++ resolved
@@ -1,60 +1,61 @@
 # A desktop environment selector.
 
-import archinstall, os
+import archinstall
+import os
 
 is_top_level_profile = True
 
 # New way of defining packages for a profile, which is iterable and can be used out side
 # of the profile to get a list of "what packages will be installed".
-__packages__ = ['nano', 'vim', 'openssh', 'htop', 'wget', 'iwd', 'wireless_tools', 'wpa_supplicant', 'smartmontools', 'xdg-utils']
+__packages__ = ['nano', 'vim', 'openssh', 'htop', 'wget', 'iwd',
+                'wireless_tools', 'wpa_supplicant', 'smartmontools', 'xdg-utils']
+
 
 def _prep_function(*args, **kwargs):
-	"""
-	Magic function called by the importing installer
-	before continuing any further. It also avoids executing any
-	other code in this stage. So it's a safe way to ask the user
-	for more input before any other installer steps start.
-	"""
+    """
+    Magic function called by the importing installer
+    before continuing any further. It also avoids executing any
+    other code in this stage. So it's a safe way to ask the user
+    for more input before any other installer steps start.
+    """
 
-<<<<<<< HEAD
-	supported_desktops = ['gnome', 'kde', 'awesome', 'sway', 'cinnamon', 'xfce4', 'lxqt', 'i3', 'budgie', 'mate']
-	desktop = archinstall.generic_select(supported_desktops, 'Select your desired desktop environment: ',
-										 allow_empty_input=False, sort=True)
-=======
-	supported_desktops = ['gnome', 'kde', 'awesome', 'sway', 'cinnamon', 'xfce4', 'lxqt', 'i3', 'budgie', 'mate', 'deepin']
-	desktop = archinstall.generic_select(supported_desktops, 'Select your desired desktop environment: ')
->>>>>>> 1f6094ea
-	
-	# Temporarily store the selected desktop profile
-	# in a session-safe location, since this module will get reloaded
-	# the next time it gets executed.
-	archinstall.storage['_desktop_profile'] = desktop
+    supported_desktops = ['gnome', 'kde', 'awesome', 'sway',
+                          'cinnamon', 'xfce4', 'lxqt', 'i3', 'budgie', 'mate', 'deepin']
+    desktop = archinstall.generic_select(
+        supported_desktops, 'Select your desired desktop environment: ')
 
-	profile = archinstall.Profile(None, desktop)
-	# Loading the instructions with a custom namespace, ensures that a __name__ comparison is never triggered.
-	with profile.load_instructions(namespace=f"{desktop}.py") as imported:
-		if hasattr(imported, '_prep_function'):
-			return imported._prep_function()
-		else:
-			print(f"Deprecated (??): {desktop} profile has no _prep_function() anymore")
+    # Temporarily store the selected desktop profile
+    # in a session-safe location, since this module will get reloaded
+    # the next time it gets executed.
+    archinstall.storage['_desktop_profile'] = desktop
+
+    profile = archinstall.Profile(None, desktop)
+    # Loading the instructions with a custom namespace, ensures that a __name__ comparison is never triggered.
+    with profile.load_instructions(namespace=f"{desktop}.py") as imported:
+        if hasattr(imported, '_prep_function'):
+            return imported._prep_function()
+        else:
+            print(
+                f"Deprecated (??): {desktop} profile has no _prep_function() anymore")
+
 
 if __name__ == 'desktop':
-	"""
-	This "profile" is a meta-profile.
-	There are no desktop-specific steps, it simply routes
-	the installer to whichever desktop environment/window manager was chosen.
+    """
+    This "profile" is a meta-profile.
+    There are no desktop-specific steps, it simply routes
+    the installer to whichever desktop environment/window manager was chosen.
 
-	Maybe in the future, a network manager or similar things *could* be added here.
-	We should honor that Arch Linux does not officially endorse a desktop-setup, nor is
-	it trying to be a turn-key desktop distribution.
+    Maybe in the future, a network manager or similar things *could* be added here.
+    We should honor that Arch Linux does not officially endorse a desktop-setup, nor is
+    it trying to be a turn-key desktop distribution.
 
-	There are plenty of desktop-turn-key-solutions based on Arch Linux,
-	this is therefore just a helper to get started
-	"""
-	
-	# Install common packages for all desktop environments
-	installation.add_additional_packages(__packages__)
+    There are plenty of desktop-turn-key-solutions based on Arch Linux,
+    this is therefore just a helper to get started
+    """
 
-	# TODO: Remove magic variable 'installation' and place it
-	#       in archinstall.storage or archinstall.session/archinstall.installation
-	installation.install_profile(archinstall.storage['_desktop_profile'])
+    # Install common packages for all desktop environments
+    installation.add_additional_packages(__packages__)
+
+    # TODO: Remove magic variable 'installation' and place it
+    #       in archinstall.storage or archinstall.session/archinstall.installation
+    installation.install_profile(archinstall.storage['_desktop_profile'])