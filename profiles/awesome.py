--- conflicted
+++ resolved
@@ -6,11 +6,7 @@
 
 # New way of defining packages for a profile, which is iterable and can be used out side
 # of the profile to get a list of "what packages will be installed".
-<<<<<<< HEAD
-__packages__ = ['nemo', 'gpicview-gtk3', 'scrot', 'alacritty']
-=======
-__packages__ = ['nemo', 'gpicview-gtk3', 'maim']
->>>>>>> 2d02e806
+__packages__ = ['nemo', 'gpicview-gtk3', 'main', 'alacritty']
 
 def _prep_function(*args, **kwargs):
 	"""
