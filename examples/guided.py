import json
import logging
import time

import archinstall
from archinstall.lib.hardware import has_uefi
from archinstall.lib.networking import check_mirror_reachable

if archinstall.arguments.get('help'):
	print("See `man archinstall` for help.")
	exit(0)

# For support reasons, we'll log the disk layout pre installation to match against post-installation layout
archinstall.log(f"Disk states before installing: {archinstall.disk_layouts()}", level=logging.DEBUG)


def ask_user_questions():
	"""
		First, we'll ask the user for a bunch of user input.
		Not until we're satisfied with what we want to install
		will we continue with the actual installation steps.
	"""
	if not archinstall.arguments.get('keyboard-language', None):
		while True:
			try:
				archinstall.arguments['keyboard-language'] = archinstall.select_language(archinstall.list_keyboard_languages()).strip()
				break
			except archinstall.RequirementError as err:
				archinstall.log(err, fg="red")

	# Before continuing, set the preferred keyboard layout/language in the current terminal.
	# This will just help the user with the next following questions.
	if len(archinstall.arguments['keyboard-language']):
		archinstall.set_keyboard_language(archinstall.arguments['keyboard-language'])

	# Set which region to download packages from during the installation
	if not archinstall.arguments.get('mirror-region', None):
		while True:
			try:
				archinstall.arguments['mirror-region'] = archinstall.select_mirror_regions(archinstall.list_mirrors())
				break
			except archinstall.RequirementError as e:
				archinstall.log(e, fg="red")
	else:
		selected_region = archinstall.arguments['mirror-region']
		archinstall.arguments['mirror-region'] = {selected_region: archinstall.list_mirrors()[selected_region]}

	# Ask which harddrive/block-device we will install to
	if archinstall.arguments.get('harddrive', None):
		archinstall.arguments['harddrive'] = archinstall.BlockDevice(archinstall.arguments['harddrive'])
	else:
		archinstall.arguments['harddrive'] = archinstall.select_disk(archinstall.all_disks())
		if archinstall.arguments['harddrive'] is None:
			archinstall.arguments['target-mount'] = '/mnt'

	# Perform a quick sanity check on the selected harddrive.
	# 1. Check if it has partitions
	# 3. Check that we support the current partitions
	# 2. If so, ask if we should keep them or wipe everything
	if archinstall.arguments['harddrive'] and archinstall.arguments['harddrive'].has_partitions():
		archinstall.log(f"{archinstall.arguments['harddrive']} contains the following partitions:", fg='yellow')

		# We curate a list pf supported partitions
		# and print those that we don't support.
		partition_mountpoints = {}
		for partition in archinstall.arguments['harddrive']:
			try:
				if partition.filesystem_supported():
					archinstall.log(f" {partition}")
					partition_mountpoints[partition] = None
			except archinstall.UnknownFilesystemFormat as err:
				archinstall.log(f" {partition} (Filesystem not supported)", fg='red')

		# We then ask what to do with the partitions.
		if (option := archinstall.ask_for_disk_layout()) == 'abort':
			archinstall.log("Safely aborting the installation. No changes to the disk or system has been made.")
			exit(1)
		elif option == 'keep-existing':
			archinstall.arguments['harddrive'].keep_partitions = True

			archinstall.log(" ** You will now select which partitions to use by selecting mount points (inside the installation). **")
			archinstall.log(" ** The root would be a simple / and the boot partition /boot (as all paths are relative inside the installation). **")
			mountpoints_set = []
			while True:
				# Select a partition
				# If we provide keys as options, it's better to convert them to list and sort before passing
				mountpoints_list = sorted(list(partition_mountpoints.keys()))
				partition = archinstall.generic_select(mountpoints_list, "Select a partition by number that you want to set a mount-point for (leave blank when done): ")
				if not partition:
					if set(mountpoints_set) & {'/', '/boot'} == {'/', '/boot'}:
						break

					continue

				# Select a mount-point
				mountpoint = input(f"Enter a mount-point for {partition}: ").strip(' ')
				if len(mountpoint):

					# Get a valid & supported filesystem for the partition:
					while 1:
						new_filesystem = input(f"Enter a valid filesystem for {partition} (leave blank for {partition.filesystem}): ").strip(' ')
						if len(new_filesystem) <= 0:
							if partition.encrypted and partition.filesystem == 'crypto_LUKS':
								old_password = archinstall.arguments.get('!encryption-password', None)
								if not old_password:
									old_password = input(f'Enter the old encryption password for {partition}: ')

								if autodetected_filesystem := partition.detect_inner_filesystem(old_password):
									new_filesystem = autodetected_filesystem
								else:
									archinstall.log("Could not auto-detect the filesystem inside the encrypted volume.", fg='red')
									archinstall.log("A filesystem must be defined for the unlocked encrypted partition.")
									continue
							break

						# Since the potentially new filesystem is new
						# we have to check if we support it. We can do this by formatting /dev/null with the partitions filesystem.
						# There's a nice wrapper for this on the partition object itself that supports a path-override during .format()
						try:
							partition.format(new_filesystem, path='/dev/null', log_formatting=False, allow_formatting=True)
						except archinstall.UnknownFilesystemFormat:
							archinstall.log(f"Selected filesystem is not supported yet. If you want archinstall to support '{new_filesystem}',")
							archinstall.log("please create a issue-ticket suggesting it on github at https://github.com/archlinux/archinstall/issues.")
							archinstall.log("Until then, please enter another supported filesystem.")
							continue
						except archinstall.SysCallError:
							pass  # Expected exception since mkfs.<format> can not format /dev/null. But that means our .format() function supported it.
						break

					# When we've selected all three criteria,
					# We can safely mark the partition for formatting and where to mount it.
					# TODO: allow_formatting might be redundant since target_mountpoint should only be
					#       set if we actually want to format it anyway.
					mountpoints_set.append(mountpoint)
					partition.allow_formatting = True
					partition.target_mountpoint = mountpoint
					# Only overwrite the filesystem definition if we selected one:
					if len(new_filesystem):
						partition.filesystem = new_filesystem

			archinstall.log('Using existing partition table reported above.')
		elif option == 'format-all':
			if not archinstall.arguments.get('filesystem', None):
				archinstall.arguments['filesystem'] = archinstall.ask_for_main_filesystem_format()
			archinstall.arguments['harddrive'].keep_partitions = False
	elif archinstall.arguments['harddrive']:
		# If the drive doesn't have any partitions, safely mark the disk with keep_partitions = False
		# and ask the user for a root filesystem.
		if not archinstall.arguments.get('filesystem', None):
			archinstall.arguments['filesystem'] = archinstall.ask_for_main_filesystem_format()
		archinstall.arguments['harddrive'].keep_partitions = False

	# Get disk encryption password (or skip if blank)
	if archinstall.arguments['harddrive'] and archinstall.arguments.get('!encryption-password', None) is None:
		if passwd := archinstall.get_password(prompt='Enter disk encryption password (leave blank for no encryption): '):
			archinstall.arguments['!encryption-password'] = passwd
			archinstall.arguments['harddrive'].encryption_password = archinstall.arguments['!encryption-password']
	archinstall.arguments["bootloader"] = archinstall.ask_for_bootloader()
	# Get the hostname for the machine
	if not archinstall.arguments.get('hostname', None):
		archinstall.arguments['hostname'] = input('Desired hostname for the installation: ').strip(' ')

	# Ask for a root password (optional, but triggers requirement for super-user if skipped)
	if not archinstall.arguments.get('!root-password', None):
		archinstall.arguments['!root-password'] = archinstall.get_password(prompt='Enter root password (Recommendation: leave blank to leave root disabled): ')

	# Ask for additional users (super-user if root pw was not set)
	archinstall.arguments['users'] = {}
	archinstall.arguments['superusers'] = {}
	if not archinstall.arguments.get('!root-password', None):
		archinstall.arguments['superusers'] = archinstall.ask_for_superuser_account('Create a required super-user with sudo privileges: ', forced=True)

	users, superusers = archinstall.ask_for_additional_users('Enter a username to create a additional user (leave blank to skip & continue): ')
	archinstall.arguments['users'] = users
	archinstall.arguments['superusers'] = {**archinstall.arguments['superusers'], **superusers}

	# Ask for archinstall-specific profiles (such as desktop environments etc)
	if not archinstall.arguments.get('profile', None):
		archinstall.arguments['profile'] = archinstall.select_profile(archinstall.list_profiles(filter_top_level_profiles=True))
	else:
		archinstall.arguments['profile'] = archinstall.list_profiles()[archinstall.arguments['profile']]

	# Check the potentially selected profiles preparations to get early checks if some additional questions are needed.
	if archinstall.arguments['profile'] and archinstall.arguments['profile'].has_prep_function():
		with archinstall.arguments['profile'].load_instructions(namespace=f"{archinstall.arguments['profile'].namespace}.py") as imported:
			if not imported._prep_function():
				archinstall.log(
					' * Profile\'s preparation requirements was not fulfilled.',
					fg='red'
				)
				exit(1)

	# Ask about audio server selection if one is not already set
	if not archinstall.arguments.get('audio', None):
		# only ask for audio server selection on a desktop profile
		if str(archinstall.arguments['profile']) == 'Profile(desktop)':
			archinstall.arguments['audio'] = archinstall.ask_for_audio_selection()
		else:
			# packages installed by a profile may depend on audio and something may get installed anyways, not much we can do about that.
			# we will not try to remove packages post-installation to not have audio, as that may cause multiple issues
			archinstall.arguments['audio'] = None

	# Ask for preferred kernel:
	if not archinstall.arguments.get("kernels", None):
		kernels = ["linux", "linux-lts", "linux-zen", "linux-hardened"]
		archinstall.arguments['kernels'] = archinstall.select_kernel(kernels)

	# Additional packages (with some light weight error handling for invalid package names)
	print("Only packages such as base, base-devel, linux, linux-firmware, efibootmgr and optional profile packages are installed.")
	print("If you desire a web browser, such as firefox or chromium, you may specify it in the following prompt.")
	while True:
		if not archinstall.arguments.get('packages', None):
			archinstall.arguments['packages'] = [package for package in input('Write additional packages to install (space separated, leave blank to skip): ').split(' ') if len(package)]

		if len(archinstall.arguments['packages']):
			# Verify packages that were given
			try:
				archinstall.log("Verifying that additional packages exist (this might take a few seconds)")
				archinstall.validate_package_list(archinstall.arguments['packages'])
				break
			except archinstall.RequirementError as e:
				archinstall.log(e, fg='red')
				archinstall.arguments['packages'] = None  # Clear the packages to trigger a new input question
		else:
			# no additional packages were selected, which we'll allow
			break

	# Ask or Call the helper function that asks the user to optionally configure a network.
	if not archinstall.arguments.get('nic', None):
		archinstall.arguments['nic'] = archinstall.ask_to_configure_network()
		if not archinstall.arguments['nic']:
			archinstall.log("No network configuration was selected. Network is going to be unavailable until configured manually!", fg="yellow")

	if not archinstall.arguments.get('timezone', None):
		archinstall.arguments['timezone'] = archinstall.ask_for_a_timezone()


def perform_installation_steps():
	print()
	print('This is your chosen configuration:')
	archinstall.log("-- Guided template chosen (with below config) --", level=logging.DEBUG)
	archinstall.log(json.dumps(archinstall.arguments, indent=4, sort_keys=True, cls=archinstall.JSON), level=logging.INFO)
	print()

	if not archinstall.arguments.get('silent'):
		input('Press Enter to continue.')

	"""
		Issue a final warning before we continue with something un-revertable.
		We mention the drive one last time, and count from 5 to 0.
	"""

	if archinstall.arguments.get('harddrive', None):
		print(f" ! Formatting {archinstall.arguments['harddrive']} in ", end='')
		archinstall.do_countdown()

		"""
			Setup the blockdevice, filesystem (and optionally encryption).
			Once that's done, we'll hand over to perform_installation()
		"""
		mode = archinstall.GPT
		if has_uefi() is False:
			mode = archinstall.MBR
		with archinstall.Filesystem(archinstall.arguments['harddrive'], mode) as fs:
			# Wipe the entire drive if the disk flag `keep_partitions`is False.
			if archinstall.arguments['harddrive'].keep_partitions is False:
				fs.use_entire_disk(root_filesystem_type=archinstall.arguments.get('filesystem', 'btrfs'))

			# Check if encryption is desired and mark the root partition as encrypted.
			if archinstall.arguments.get('!encryption-password', None):
				root_partition = fs.find_partition('/')
				root_partition.encrypted = True

			# After the disk is ready, iterate the partitions and check
			# which ones are safe to format, and format those.
			for partition in archinstall.arguments['harddrive']:
				if partition.safe_to_format():
					# Partition might be marked as encrypted due to the filesystem type crypt_LUKS
					# But we might have omitted the encryption password question to skip encryption.
					# In which case partition.encrypted will be true, but passwd will be false.
					if partition.encrypted and (passwd := archinstall.arguments.get('!encryption-password', None)):
						partition.encrypt(password=passwd)
					else:
						partition.format()
				else:
					archinstall.log(f"Did not format {partition} because .safe_to_format() returned False or .allow_formatting was False.", level=logging.DEBUG)

			if archinstall.arguments.get('!encryption-password', None):
				# First encrypt and unlock, then format the desired partition inside the encrypted part.
				# archinstall.luks2() encrypts the partition when entering the with context manager, and
				# unlocks the drive so that it can be used as a normal block-device within archinstall.
				with archinstall.luks2(fs.find_partition('/'), 'luksloop', archinstall.arguments.get('!encryption-password', None)) as unlocked_device:
					unlocked_device.format(fs.find_partition('/').filesystem)
					unlocked_device.mount('/mnt')
			else:
				fs.find_partition('/').mount('/mnt')

			if has_uefi():
				fs.find_partition('/boot').mount('/mnt/boot')

	perform_installation('/mnt')


def perform_installation(mountpoint):
	"""
	Performs the installation steps on a block device.
	Only requirement is that the block devices are
	formatted and setup prior to entering this function.
	"""
	with archinstall.Installer(mountpoint, kernels=archinstall.arguments.get('kernels', 'linux')) as installation:
		# if len(mirrors):
		# Certain services might be running that affects the system during installation.
		# Currently, only one such service is "reflector.service" which updates /etc/pacman.d/mirrorlist
		# We need to wait for it before we continue since we opted in to use a custom mirror/region.
		installation.log('Waiting for automatic mirror selection (reflector) to complete.', level=logging.INFO)
		while archinstall.service_state('reflector') not in ('dead', 'failed'):
			time.sleep(1)
		# Set mirrors used by pacstrap (outside of installation)
		if archinstall.arguments.get('mirror-region', None):
			archinstall.use_mirrors(archinstall.arguments['mirror-region'])  # Set the mirrors for the live medium
		if installation.minimal_installation():
			installation.set_hostname(archinstall.arguments['hostname'])
			if archinstall.arguments['mirror-region'].get("mirrors", None) is not None:
				installation.set_mirrors(archinstall.arguments['mirror-region'])  # Set the mirrors in the installation medium
			if archinstall.arguments["bootloader"] == "grub-install" and has_uefi():
				installation.add_additional_packages("grub")
			installation.set_keyboard_language(archinstall.arguments['keyboard-language'])
			installation.add_bootloader(archinstall.arguments["bootloader"])

			# If user selected to copy the current ISO network configuration
			# Perform a copy of the config
			if archinstall.arguments.get('nic', {}) == 'Copy ISO network configuration to installation':
				installation.copy_iso_network_config(enable_services=True)  # Sources the ISO network configuration to the install medium.
			elif archinstall.arguments.get('nic', {}).get('NetworkManager', False):
				installation.add_additional_packages("networkmanager")
				installation.enable_service('NetworkManager.service')
			# Otherwise, if a interface was selected, configure that interface
			elif archinstall.arguments.get('nic', {}):
				installation.configure_nic(**archinstall.arguments.get('nic', {}))
				installation.enable_service('systemd-networkd')
				installation.enable_service('systemd-resolved')

			if archinstall.arguments.get('audio', None) is not None:
				installation.log(f"This audio server will be used: {archinstall.arguments.get('audio', None)}", level=logging.INFO)
				if archinstall.arguments.get('audio', None) == 'pipewire':
					print('Installing pipewire ...')

					installation.add_additional_packages(["pipewire", "pipewire-alsa", "pipewire-jack", "pipewire-media-session", "pipewire-pulse", "gst-plugin-pipewire", "libpulse"])
				elif archinstall.arguments.get('audio', None) == 'pulseaudio':
					print('Installing pulseaudio ...')
					installation.add_additional_packages("pulseaudio")
			else:
				installation.log("No audio server will be installed.", level=logging.INFO)

			if archinstall.arguments.get('packages', None) and archinstall.arguments.get('packages', None)[0] != '':
				installation.add_additional_packages(archinstall.arguments.get('packages', None))

			if archinstall.arguments.get('profile', None):
				installation.install_profile(archinstall.arguments.get('profile', None))

			for user, user_info in archinstall.arguments.get('users', {}).items():
				installation.user_create(user, user_info["!password"], sudo=False)

			for superuser, user_info in archinstall.arguments.get('superusers', {}).items():
				installation.user_create(superuser, user_info["!password"], sudo=True)

			if timezone := archinstall.arguments.get('timezone', None):
				installation.set_timezone(timezone)

			if (root_pw := archinstall.arguments.get('!root-password', None)) and len(root_pw):
				installation.user_set_pw('root', root_pw)

			if archinstall.arguments['profile'] and archinstall.arguments['profile'].has_post_install():
				with archinstall.arguments['profile'].load_instructions(namespace=f"{archinstall.arguments['profile'].namespace}.py") as imported:
					if not imported._post_install():
						archinstall.log(' * Profile\'s post configuration requirements was not fulfilled.', fg='red')
						exit(1)

		installation.log("For post-installation tips, see https://wiki.archlinux.org/index.php/Installation_guide#Post-installation", fg="yellow")
		if not archinstall.arguments.get('silent'):
			choice = input("Would you like to chroot into the newly created installation and perform post-installation configuration? [Y/n] ")	
			if choice.lower() in ("y", ""):
				try:
					installation.drop_to_shell()
				except:
					pass

	# For support reasons, we'll log the disk layout post installation (crash or no crash)
	archinstall.log(f"Disk states after installing: {archinstall.disk_layouts()}", level=logging.DEBUG)


<<<<<<< HEAD
if archinstall.arguments.get('silent', None) is None:
	ask_user_questions()
else:
	# Workarounds if config is loaded from a file
	# The harddrive section should be moved to perform_installation_steps, where it's actually being performed
	# Blockdevice object should be created in perform_installation_steps
	# This needs to be done until then
	archinstall.arguments['harddrive'] = archinstall.BlockDevice(path=archinstall.arguments['harddrive']['path'])
	# Temporarily disabling keep_partitions if config file is loaded
	archinstall.arguments['harddrive'].keep_partitions = False
	# Temporary workaround to make Desktop Environments work
	archinstall.storage['_desktop_profile'] = archinstall.arguments.get('desktop', None)
	archinstall.arguments['profile'] = Profile(installer=None, path=archinstall.arguments['profile']['path'])


=======
if not check_mirror_reachable():
	archinstall.log("Arch Linux mirrors are not reachable. Please check your internet connection and try again.", level=logging.INFO, fg="red")
	exit(1)

ask_user_questions()
>>>>>>> b1c434c1
perform_installation_steps()<|MERGE_RESOLUTION|>--- conflicted
+++ resolved
@@ -388,8 +388,10 @@
 	# For support reasons, we'll log the disk layout post installation (crash or no crash)
 	archinstall.log(f"Disk states after installing: {archinstall.disk_layouts()}", level=logging.DEBUG)
 
-
-<<<<<<< HEAD
+if not check_mirror_reachable():
+	archinstall.log("Arch Linux mirrors are not reachable. Please check your internet connection and try again.", level=logging.INFO, fg="red")
+	exit(1)
+                                                                
 if archinstall.arguments.get('silent', None) is None:
 	ask_user_questions()
 else:
@@ -404,12 +406,4 @@
 	archinstall.storage['_desktop_profile'] = archinstall.arguments.get('desktop', None)
 	archinstall.arguments['profile'] = Profile(installer=None, path=archinstall.arguments['profile']['path'])
 
-
-=======
-if not check_mirror_reachable():
-	archinstall.log("Arch Linux mirrors are not reachable. Please check your internet connection and try again.", level=logging.INFO, fg="red")
-	exit(1)
-
-ask_user_questions()
->>>>>>> b1c434c1
 perform_installation_steps()