--- conflicted
+++ resolved
@@ -10,14 +10,9 @@
 	exit(0)
 
 # For support reasons, we'll log the disk layout pre installation to match against post-installation layout
-<<<<<<< HEAD
-archinstall.log(f"Disk states before installing: {archinstall.disk_layouts()}", level=archinstall.LOG_LEVELS.Debug)
-	
-=======
 archinstall.log(f"Disk states before installing: {archinstall.disk_layouts()}", level=logging.DEBUG)
 
 
->>>>>>> e3c8692b
 def ask_user_questions():
 	"""
 		First, we'll ask the user for a bunch of user input.
