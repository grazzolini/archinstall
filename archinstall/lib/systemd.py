import logging

from .general import SysCommand, SysCommandWorker, locate_binary
from .installer import Installer
from .output import log
from .storage import storage

<<<<<<< HEAD

=======
>>>>>>> 49e6cbdc
class Ini:
	def __init__(self, *args, **kwargs):
		"""
		Limited INI handler for now.
		Supports multiple keywords through dictionary list items.
		"""
		self.kwargs = kwargs

	def __str__(self):
		result = ''
		first_row_done = False
		for top_level in self.kwargs:
			if first_row_done:
				result += f"\n[{top_level}]\n"
			else:
				result += f"[{top_level}]\n"
				first_row_done = True

			for key, val in self.kwargs[top_level].items():
				if type(val) == list:
					for item in val:
						result += f"{key}={item}\n"
				else:
					result += f"{key}={val}\n"

		return result


class Systemd(Ini):
	"""
	Placeholder class to do systemd specific setups.
	"""


class Networkd(Systemd):
	"""
	Placeholder class to do systemd-network specific setups.
	"""


class Boot:
	def __init__(self, installation: Installer):
		self.instance = installation
		self.container_name = 'archinstall'
		self.session = None
		self.ready = False

	def __enter__(self):
		if (existing_session := storage.get('active_boot', None)) and existing_session.instance != self.instance:
			raise KeyError("Archinstall only supports booting up one instance, and a active session is already active and it is not this one.")

		if existing_session:
			self.session = existing_session.session
			self.ready = existing_session.ready
		else:
			self.session = SysCommandWorker([
				'/usr/bin/systemd-nspawn',
				'-D', self.instance.target,
				'-b',
				'--machine', self.container_name
			])

		if not self.ready:
			while self.session.is_alive():
				if b' login:' in self.session:
					self.ready = True
					break

		storage['active_boot'] = self
		return self

	def __exit__(self, *args, **kwargs):
		# b''.join(sys_command('sync')) # No need to, since the underlying fs() object will call sync.
		# TODO: https://stackoverflow.com/questions/28157929/how-to-safely-handle-an-exception-inside-a-context-manager

		if len(args) >= 2 and args[1]:
			log(args[1], level=logging.ERROR, fg='red')
			log(f"The error above occured in a temporary boot-up of the installation {self.instance}", level=logging.ERROR, fg="red")

		SysCommand(f'machinectl shell {self.container_name} /bin/bash -c "shutdown now"')

	def __iter__(self):
		if self.session:
			for value in self.session:
				yield value

	def __contains__(self, key: bytes):
		if self.session is None:
			return False

		return key in self.session

	def is_alive(self):
		if self.session is None:
			return False

		return self.session.is_alive()

<<<<<<< HEAD
	def SysCommand(self, cmd: list, *args, **kwargs):
=======
	def SysCommand(self, cmd :list, *args, **kwargs):
>>>>>>> 49e6cbdc
		if cmd[0][0] != '/' and cmd[0][:2] != './':
			# This check is also done in SysCommand & SysCommandWorker.
			# However, that check is done for `machinectl` and not for our chroot command.
			# So this wrapper for SysCommand will do this additionally.

			cmd[0] = locate_binary(cmd[0])

		return SysCommand(["machinectl", "shell", self.container_name, *cmd], *args, **kwargs)

<<<<<<< HEAD
	def SysCommandWorker(self, cmd: list, *args, **kwargs):
		if cmd[0][0] != '/' and cmd[0][:2] != './':
			cmd[0] = locate_binary(cmd[0])

=======
	def SysCommandWorker(self, cmd :list, *args, **kwargs):
		if cmd[0][0] != '/' and cmd[0][:2] != './':
			cmd[0] = locate_binary(cmd[0])
			
>>>>>>> 49e6cbdc
		return SysCommandWorker(["machinectl", "shell", self.container_name, *cmd], *args, **kwargs)<|MERGE_RESOLUTION|>--- conflicted
+++ resolved
@@ -5,10 +5,7 @@
 from .output import log
 from .storage import storage
 
-<<<<<<< HEAD
 
-=======
->>>>>>> 49e6cbdc
 class Ini:
 	def __init__(self, *args, **kwargs):
 		"""
@@ -107,11 +104,7 @@
 
 		return self.session.is_alive()
 
-<<<<<<< HEAD
-	def SysCommand(self, cmd: list, *args, **kwargs):
-=======
-	def SysCommand(self, cmd :list, *args, **kwargs):
->>>>>>> 49e6cbdc
+def SysCommand(self, cmd: list, *args, **kwargs):
 		if cmd[0][0] != '/' and cmd[0][:2] != './':
 			# This check is also done in SysCommand & SysCommandWorker.
 			# However, that check is done for `machinectl` and not for our chroot command.
@@ -121,15 +114,8 @@
 
 		return SysCommand(["machinectl", "shell", self.container_name, *cmd], *args, **kwargs)
 
-<<<<<<< HEAD
 	def SysCommandWorker(self, cmd: list, *args, **kwargs):
 		if cmd[0][0] != '/' and cmd[0][:2] != './':
 			cmd[0] = locate_binary(cmd[0])
 
-=======
-	def SysCommandWorker(self, cmd :list, *args, **kwargs):
-		if cmd[0][0] != '/' and cmd[0][:2] != './':
-			cmd[0] = locate_binary(cmd[0])
-			
->>>>>>> 49e6cbdc
 		return SysCommandWorker(["machinectl", "shell", self.container_name, *cmd], *args, **kwargs)