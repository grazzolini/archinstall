import json
import os
import subprocess
from typing import Optional

from .general import SysCommand
from .networking import list_interfaces, enrich_iface_types

__packages__ = [
	"mesa",
	"xf86-video-amdgpu",
	"xf86-video-ati",
	"xf86-video-nouveau",
	"xf86-video-vmware",
	"libva-mesa-driver",
	"libva-intel-driver",
	"intel-media-driver",
	"vulkan-radeon",
	"vulkan-intel",
	"nvidia",
]

AVAILABLE_GFX_DRIVERS = {
	# Sub-dicts are layer-2 options to be selected
	# and lists are a list of packages to be installed
	"All open-source (default)": [
		"mesa",
		"xf86-video-amdgpu",
		"xf86-video-ati",
		"xf86-video-nouveau",
		"xf86-video-vmware",
		"libva-mesa-driver",
		"libva-intel-driver",
		"intel-media-driver",
		"vulkan-radeon",
		"vulkan-intel",
	],
	"AMD / ATI (open-source)": [
		"mesa",
		"xf86-video-amdgpu",
		"xf86-video-ati",
		"libva-mesa-driver",
		"vulkan-radeon",
	],
	"Intel (open-source)": [
		"mesa",
		"libva-intel-driver",
		"intel-media-driver",
		"vulkan-intel",
	],
<<<<<<< HEAD
	"Nvidia ( nouveau, open-source)": [
=======
	"Nvidia (open-source)": [
>>>>>>> 14d0685e
		"mesa",
		"xf86-video-nouveau",
		"libva-mesa-driver"
	],
<<<<<<< HEAD
	"Nvidia ( Nvidia Official, proprietary)": [
		"nvidia"
	],
	"VMware / VirtualBox (open-source)": [
		"mesa",
		"xf86-video-vmware"
	],
=======
	"Nvidia (proprietary)": ["nvidia"],
	"VMware / VirtualBox (open-source)": ["mesa", "xf86-video-vmware"],
>>>>>>> 14d0685e
}


def has_wifi() -> bool:
	return 'WIRELESS' in enrich_iface_types(list_interfaces().values()).values()


def has_amd_cpu() -> bool:
	if subprocess.check_output("lscpu | grep AMD", shell=True).strip().decode():
		return True
	return False


def has_intel_cpu() -> bool:
	if subprocess.check_output("lscpu | grep Intel", shell=True).strip().decode():
		return True
	return False


def has_uefi() -> bool:
	return os.path.isdir('/sys/firmware/efi')


def graphics_devices() -> dict:
	cards = {}
	for line in SysCommand("lspci"):
		if b' VGA ' in line or b' 3D ' in line:
			_, identifier = line.split(b': ', 1)
			cards[identifier.strip().decode('UTF-8')] = line
	return cards


def has_nvidia_graphics() -> bool:
	return any('nvidia' in x.lower() for x in graphics_devices())


def has_amd_graphics() -> bool:
	return any('amd' in x.lower() for x in graphics_devices())


def has_intel_graphics() -> bool:
	return any('intel' in x.lower() for x in graphics_devices())


def cpu_vendor() -> Optional[str]:
	cpu_info_raw = SysCommand("lscpu -J")
	cpu_info = json.loads(b"".join(cpu_info_raw).decode('UTF-8'))['lscpu']

	for info in cpu_info:
		if info.get('field', None) == "Vendor ID:":
			return info.get('data', None)
	return None


def cpu_model() -> Optional[str]:
	cpu_info_raw = SysCommand("lscpu -J")
	cpu_info = json.loads(b"".join(cpu_info_raw).decode('UTF-8'))['lscpu']

	for info in cpu_info:
		if info.get('field', None) == "Model name:":
			return info.get('data', None)
	return None


def sys_vendor() -> Optional[str]:
	with open(f"/sys/devices/virtual/dmi/id/sys_vendor") as vendor:
		return vendor.read().strip()


def product_name() -> Optional[str]:
	with open(f"/sys/devices/virtual/dmi/id/product_name") as product:
		return product.read().strip()


def mem_info():
	# This implementation is from https://stackoverflow.com/a/28161352
	return dict((i.split()[0].rstrip(':'), int(i.split()[1])) for i in open('/proc/meminfo').readlines())


def mem_available() -> Optional[str]:
	return mem_info()['MemAvailable']


def mem_free() -> Optional[str]:
	return mem_info()['MemFree']


def mem_total() -> Optional[str]:
	return mem_info()['MemTotal']


def virtualization() -> Optional[str]:
	return str(SysCommand("systemd-detect-virt")).strip('\r\n')


def is_vm() -> bool:
	try:
		# systemd-detect-virt issues a non-zero exit code if it is not on a virtual machine
		if b"none" not in b"".join(SysCommand("systemd-detect-virt")).lower():
			return True
	except:
		pass

	return False

# TODO: Add more identifiers<|MERGE_RESOLUTION|>--- conflicted
+++ resolved
@@ -48,27 +48,13 @@
 		"intel-media-driver",
 		"vulkan-intel",
 	],
-<<<<<<< HEAD
-	"Nvidia ( nouveau, open-source)": [
-=======
 	"Nvidia (open-source)": [
->>>>>>> 14d0685e
 		"mesa",
 		"xf86-video-nouveau",
 		"libva-mesa-driver"
 	],
-<<<<<<< HEAD
-	"Nvidia ( Nvidia Official, proprietary)": [
-		"nvidia"
-	],
-	"VMware / VirtualBox (open-source)": [
-		"mesa",
-		"xf86-video-vmware"
-	],
-=======
 	"Nvidia (proprietary)": ["nvidia"],
 	"VMware / VirtualBox (open-source)": ["mesa", "xf86-video-vmware"],
->>>>>>> 14d0685e
 }
 
 
