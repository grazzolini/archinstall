import fcntl
import logging
import os
import logging
import socket
import struct
from collections import OrderedDict

from .exceptions import *
from .general import SysCommand
from .output import log
from .storage import storage
from .output import log

def get_hw_addr(ifname):
	s = socket.socket(socket.AF_INET, socket.SOCK_DGRAM)
	info = fcntl.ioctl(s.fileno(), 0x8927, struct.pack('256s', bytes(ifname, 'utf-8')[:15]))
	return ':'.join('%02x' % b for b in info[18:24])


def list_interfaces(skip_loopback=True):
	interfaces = OrderedDict()
	for index, iface in socket.if_nameindex():
		if skip_loopback and iface == "lo":
			continue

		mac = get_hw_addr(iface).replace(':', '-').lower()
		interfaces[mac] = iface
	return interfaces


def check_mirror_reachable():
	if (exit_code := SysCommand("pacman -Sy").exit_code) == 0:
		return True
	elif exit_code == 256:
		log("check_mirror_reachable() uses 'pacman -Sy' which requires root.", level=logging.ERROR, fg="red")
<<<<<<< HEAD

	return False
=======
>>>>>>> 49e6cbdc

	return False

def enrich_iface_types(interfaces: dict):
	result = {}
	for iface in interfaces:
		if os.path.isdir(f"/sys/class/net/{iface}/bridge/"):
			result[iface] = 'BRIDGE'
		elif os.path.isfile(f"/sys/class/net/{iface}/tun_flags"):
			# ethtool -i {iface}
			result[iface] = 'TUN/TAP'
		elif os.path.isdir(f"/sys/class/net/{iface}/device"):
			if os.path.isdir(f"/sys/class/net/{iface}/wireless/"):
				result[iface] = 'WIRELESS'
			else:
				result[iface] = 'PHYSICAL'
		else:
			result[iface] = 'UNKNOWN'
	return result


def get_interface_from_mac(mac):
	return list_interfaces().get(mac.lower(), None)


def wireless_scan(interface):
	interfaces = enrich_iface_types(list_interfaces().values())
	if interfaces[interface] != 'WIRELESS':
		raise HardwareIncompatibilityError(f"Interface {interface} is not a wireless interface: {interfaces}")

	SysCommand(f"iwctl station {interface} scan")

	if '_WIFI' not in storage:
		storage['_WIFI'] = {}
	if interface not in storage['_WIFI']:
		storage['_WIFI'][interface] = {}

	storage['_WIFI'][interface]['scanning'] = True


# TODO: Full WiFi experience might get evolved in the future, pausing for now 2021-01-25
def get_wireless_networks(interface):
	# TODO: Make this oneliner pritter to check if the interface is scanning or not.
	if '_WIFI' not in storage or interface not in storage['_WIFI'] or storage['_WIFI'][interface].get('scanning', False) is False:
		import time

		wireless_scan(interface)
		time.sleep(5)

	for line in SysCommand(f"iwctl station {interface} get-networks"):
		print(line)<|MERGE_RESOLUTION|>--- conflicted
+++ resolved
@@ -34,13 +34,9 @@
 		return True
 	elif exit_code == 256:
 		log("check_mirror_reachable() uses 'pacman -Sy' which requires root.", level=logging.ERROR, fg="red")
-<<<<<<< HEAD
 
 	return False
-=======
->>>>>>> 49e6cbdc
 
-	return False
 
 def enrich_iface_types(interfaces: dict):
 	result = {}
