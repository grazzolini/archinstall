import glob, re, os, json, time, hashlib
import pathlib, traceback, logging
from collections import OrderedDict
from .exceptions import DiskError
from .general import *
from .output import log
from .storage import storage
from .hardware import hasUEFI

ROOT_DIR_PATTERN = re.compile('^.*?/devices')
GPT = 0b00000001
MBR = 0b00000010

#import ctypes
#import ctypes.util
#libc = ctypes.CDLL(ctypes.util.find_library('c'), use_errno=True)
#libc.mount.argtypes = (ctypes.c_char_p, ctypes.c_char_p, ctypes.c_char_p, ctypes.c_ulong, ctypes.c_char_p)

class BlockDevice():
	def __init__(self, path, info=None):
		if not info:
			# If we don't give any information, we need to auto-fill it.
			# Otherwise any subsequent usage will break.
			info = all_disks()[path].info

		self.path = path
		self.info = info
		self.keep_partitions = True
		self.part_cache = OrderedDict()
		# TODO: Currently disk encryption is a BIT misleading.
		#       It's actually partition-encryption, but for future-proofing this
		#       I'm placing the encryption password on a BlockDevice level.
		self.encryption_password = None

	def __repr__(self, *args, **kwargs):
		return f"BlockDevice({self.device})"

	def __iter__(self):
		for partition in self.partitions:
			yield self.partitions[partition]

	def __getitem__(self, key, *args, **kwargs):
		if key not in self.info:
			raise KeyError(f'{self} does not contain information: "{key}"')
		return self.info[key]

	def json(self):
		"""
		json() has precedence over __dump__, so this is a way
		to give less/partial information for user readability.
		"""
		return {
			'path' : self.path,
			'size' : self.info['size'] if 'size' in self.info else '<unknown>',
			'model' : self.info['model'] if 'model' in self.info else '<unknown>'
		}

	def __dump__(self):
		return {
			'path': self.path,
			'info': self.info,
			'partition_cache': self.part_cache
		}

	@property
	def device(self):
		"""
		Returns the actual device-endpoint of the BlockDevice.
		If it's a loop-back-device it returns the back-file,
		If it's a ATA-drive it returns the /dev/X device
		And if it's a crypto-device it returns the parent device
		"""
		if "type" not in self.info:
			raise DiskError(f'Could not locate backplane info for "{self.path}"')

		if self.info['type'] == 'loop':
			for drive in json.loads(b''.join(sys_command(['losetup', '--json'], hide_from_log=True)).decode('UTF_8'))['loopdevices']:
				if not drive['name'] == self.path: continue

				return drive['back-file']
		elif self.info['type'] == 'disk':
			return self.path
		elif self.info['type'][:4] == 'raid':
			# This should catch /dev/md## raid devices
			return self.path
		elif self.info['type'] == 'crypt':
			if 'pkname' not in self.info:
				raise DiskError(f'A crypt device ({self.path}) without a parent kernel device name.')
			return f"/dev/{self.info['pkname']}"
		else:
			log(f"Unknown blockdevice type for {self.path}: {self.info['type']}", level=logging.DEBUG)

	#	if not stat.S_ISBLK(os.stat(full_path).st_mode):
	#		raise DiskError(f'Selected disk "{full_path}" is not a block device.')

	@property
	def partitions(self):
		o = b''.join(sys_command(['partprobe', self.path]))

		#o = b''.join(sys_command('/usr/bin/lsblk -o name -J -b {dev}'.format(dev=dev)))
		o = b''.join(sys_command(['/usr/bin/lsblk', '-J', self.path]))

		if b'not a block device' in o:
			raise DiskError(f'Can not read partitions off something that isn\'t a block device: {self.path}')

		if not o[:1] == b'{':
			raise DiskError(f'Error getting JSON output from:', f'/usr/bin/lsblk -J {self.path}')

		r = json.loads(o.decode('UTF-8'))
		if len(r['blockdevices']) and 'children' in r['blockdevices'][0]:
			root_path = f"/dev/{r['blockdevices'][0]['name']}"
			for part in r['blockdevices'][0]['children']:
				part_id = part['name'][len(os.path.basename(self.path)):]
				if part_id not in self.part_cache:
					## TODO: Force over-write even if in cache?
					if part_id not in self.part_cache or self.part_cache[part_id].size != part['size']:
						self.part_cache[part_id] = Partition(root_path + part_id, self, part_id=part_id, size=part['size'])

		return {k: self.part_cache[k] for k in sorted(self.part_cache)}

	@property
	def partition(self):
		all_partitions = self.partitions
		return [all_partitions[k] for k in all_partitions]

	@property
	def partition_table_type(self):
		return GPT

	@property
	def uuid(self):
		log(f'BlockDevice().uuid is untested!', level=logging.WARNING, fg='yellow')
		"""
		Returns the disk UUID as returned by lsblk.
		This is more reliable than relying on /dev/disk/by-partuuid as
		it doesn't seam to be able to detect md raid partitions.
		"""
		lsblk = b''.join(sys_command(f'lsblk -J -o+UUID {self.path}'))
		for partition in json.loads(lsblk.decode('UTF-8'))['blockdevices']:
			return partition.get('uuid', None)

	def has_partitions(self):
		return len(self.partitions)

	def has_mount_point(self, mountpoint):
		for partition in self.partitions:
			if self.partitions[partition].mountpoint == mountpoint:
				return True
		return False

	def flush_cache(self):
		self.part_cache = OrderedDict()

class Partition():
	def __init__(self, path :str, block_device :BlockDevice, part_id=None, size=-1, filesystem=None, mountpoint=None, encrypted=False, autodetect_filesystem=True):
		if not part_id:
			part_id = os.path.basename(path)

		self.block_device = block_device
		self.path = path
		self.part_id = part_id
		self.mountpoint = mountpoint
		self.target_mountpoint = mountpoint
		self.filesystem = filesystem
		self.size = size # TODO: Refresh?
		self._encrypted = None
		self.encrypted = encrypted
		self.allow_formatting = False # A fail-safe for unconfigured partitions, such as windows NTFS partitions.

		if mountpoint:
			self.mount(mountpoint)

		mount_information = get_mount_info(self.path)
		
		if self.mountpoint != mount_information.get('target', None) and mountpoint:
			raise DiskError(f"{self} was given a mountpoint but the actual mountpoint differs: {mount_information.get('target', None)}")

		if (target := mount_information.get('target', None)):
			self.mountpoint = target

		if not self.filesystem and autodetect_filesystem:
			if (fstype := mount_information.get('fstype', get_filesystem_type(path))):
				self.filesystem = fstype

		if self.filesystem == 'crypto_LUKS':
			self.encrypted = True

	def __lt__(self, left_comparitor):
		if type(left_comparitor) == Partition:
			left_comparitor = left_comparitor.path
		else:
			left_comparitor = str(left_comparitor)
		return self.path < left_comparitor # Not quite sure the order here is correct. But /dev/nvme0n1p1 comes before /dev/nvme0n1p5 so seems correct.

	def __repr__(self, *args, **kwargs):
		mount_repr = ''
		if self.mountpoint:
			mount_repr = f", mounted={self.mountpoint}"
		elif self.target_mountpoint:
			mount_repr = f", rel_mountpoint={self.target_mountpoint}"

		if self._encrypted:
			return f'Partition(path={self.path}, size={self.size}, real_device={self.real_device}, fs={self.filesystem}{mount_repr})'
		else:
			return f'Partition(path={self.path}, size={self.size}, fs={self.filesystem}{mount_repr})'

	@property
	def uuid(self) -> str:
		"""
		Returns the PARTUUID as returned by lsblk.
		This is more reliable than relying on /dev/disk/by-partuuid as
		it doesn't seam to be able to detect md raid partitions.
		"""
		lsblk = b''.join(sys_command(f'lsblk -J -o+PARTUUID {self.path}'))
		for partition in json.loads(lsblk.decode('UTF-8'))['blockdevices']:
			return partition.get('partuuid', None)

	@property
	def encrypted(self):
		return self._encrypted

	@encrypted.setter
	def encrypted(self, value :bool):
<<<<<<< HEAD
		if value:
			log(f'Marking {self} as encrypted: {value}', level=LOG_LEVELS.Debug)
			#log(f"Callstrack when marking the partition: {''.join(traceback.format_stack())}", level=LOG_LEVELS.Debug)
=======
>>>>>>> b58bec20

		self._encrypted = value

	@property
	def parent(self):
		return self.real_device

	@property
	def real_device(self):
		for blockdevice in json.loads(b''.join(sys_command('lsblk -J')).decode('UTF-8'))['blockdevices']:
			if (parent := self.find_parent_of(blockdevice, os.path.basename(self.path))):
				return f"/dev/{parent}"
		#	raise DiskError(f'Could not find appropriate parent for encrypted partition {self}')
		return self.path

	def detect_inner_filesystem(self, password):
		log(f'Trying to detect inner filesystem format on {self} (This might take a while)', level=logging.INFO)
		from .luks import luks2

		try:
			with luks2(self, 'luksloop', password, auto_unmount=True) as unlocked_device:
				return unlocked_device.filesystem
		except SysCallError:
			return None

	def has_content(self):
		if not get_filesystem_type(self.path):
			return False
		
		temporary_mountpoint = '/tmp/'+hashlib.md5(bytes(f"{time.time()}", 'UTF-8')+os.urandom(12)).hexdigest()
		temporary_path = pathlib.Path(temporary_mountpoint)

		temporary_path.mkdir(parents=True, exist_ok=True)
		if (handle := sys_command(f'/usr/bin/mount {self.path} {temporary_mountpoint}')).exit_code != 0:
			raise DiskError(f'Could not mount and check for content on {self.path} because: {b"".join(handle)}')
		
		files = len(glob.glob(f"{temporary_mountpoint}/*"))
		sys_command(f'/usr/bin/umount {temporary_mountpoint}')

		temporary_path.rmdir()

		return True if files > 0 else False

	def safe_to_format(self):
		if self.allow_formatting is False:
			log(f"Partition {self} is not marked for formatting.", level=logging.DEBUG)
			return False
		elif self.target_mountpoint == '/boot':
			try:
				if self.has_content():
					log(f"Partition {self} is a boot partition and has content inside.", level=logging.DEBUG)
					return False
			except SysCallError as err:
				log(err.message, logging.DEBUG)
				log(f"Partition {self} was identified as /boot but we could not mount to check for content, continuing!", level=logging.DEBUG)
				pass

		return True

	def encrypt(self, *args, **kwargs):
		"""
		A wrapper function for luks2() instances and the .encrypt() method of that instance.
		"""
		from .luks import luks2

		if not self._encrypted:
			raise DiskError(f"Attempting to encrypt a partition that was not marked for encryption: {self}")

		if not self.safe_to_format():
			log(f"Partition {self} was marked as protected but encrypt() was called on it!", level=logging.ERROR, fg="red")
			return False

		handle = luks2(self, None, None)
		return handle.encrypt(self, *args, **kwargs)

	def format(self, filesystem=None, path=None, allow_formatting=None, log_formatting=True):
		"""
		Format can be given an overriding path, for instance /dev/null to test
		the formatting functionality and in essence the support for the given filesystem.
		"""
		if filesystem is None:
			filesystem = self.filesystem

		if path is None:
			path = self.path
		if allow_formatting is None:
			allow_formatting = self.allow_formatting

		# To avoid "unable to open /dev/x: No such file or directory"
		start_wait = time.time()
		while pathlib.Path(path).exists() is False and time.time() - start_wait < 10:
			time.sleep(0.025)

		if not allow_formatting:
			raise PermissionError(f"{self} is not formatable either because instance is locked ({self.allow_formatting}) or a blocking flag was given ({allow_formatting})")

		if log_formatting:
			log(f'Formatting {path} -> {filesystem}', level=logging.INFO)

		if filesystem == 'btrfs':
			o = b''.join(sys_command(f'/usr/bin/mkfs.btrfs -f {path}'))
			if b'UUID' not in o:
				raise DiskError(f'Could not format {path} with {filesystem} because: {o}')
			self.filesystem = 'btrfs'

		elif filesystem == 'vfat':
			o = b''.join(sys_command(f'/usr/bin/mkfs.vfat -F32 {path}'))
			if (b'mkfs.fat' not in o and b'mkfs.vfat' not in o) or b'command not found' in o:
				raise DiskError(f'Could not format {path} with {filesystem} because: {o}')
			self.filesystem = 'vfat'

		elif filesystem == 'ext4':
			if (handle := sys_command(f'/usr/bin/mkfs.ext4 -F {path}')).exit_code != 0:
				raise DiskError(f'Could not format {path} with {filesystem} because: {b"".join(handle)}')
			self.filesystem = 'ext4'

		elif filesystem == 'xfs':
			if (handle := sys_command(f'/usr/bin/mkfs.xfs -f {path}')).exit_code != 0:
				raise DiskError(f'Could not format {path} with {filesystem} because: {b"".join(handle)}')
			self.filesystem = 'xfs'

		elif filesystem == 'f2fs':
			if (handle := sys_command(f'/usr/bin/mkfs.f2fs -f {path}')).exit_code != 0:
				raise DiskError(f'Could not format {path} with {filesystem} because: {b"".join(handle)}')
			self.filesystem = 'f2fs'

		elif filesystem == 'crypto_LUKS':
		#	from .luks import luks2
		#	encrypted_partition = luks2(self, None, None)
		#	encrypted_partition.format(path)
			self.filesystem = 'crypto_LUKS'

		else:
			raise UnknownFilesystemFormat(f"Fileformat '{filesystem}' is not yet implemented.")

		if get_filesystem_type(path) == 'crypto_LUKS' or get_filesystem_type(self.real_device) == 'crypto_LUKS':
			self.encrypted = True
		else:
			self.encrypted = False

		return True

	def find_parent_of(self, data, name, parent=None):
		if data['name'] == name:
			return parent
		elif 'children' in data:
			for child in data['children']:
				if (parent := self.find_parent_of(child, name, parent=data['name'])):
					return parent

	def mount(self, target, fs=None, options=''):
		if not self.mountpoint:
			log(f'Mounting {self} to {target}', level=logging.INFO)
			if not fs:
				if not self.filesystem: raise DiskError(f'Need to format (or define) the filesystem on {self} before mounting.')
				fs = self.filesystem

			pathlib.Path(target).mkdir(parents=True, exist_ok=True)

			try:
				sys_command(f'/usr/bin/mount {self.path} {target}')
			except SysCallError as err:
				raise err
			
			self.mountpoint = target
			return True

	def unmount(self):
		try:
			exit_code = sys_command(f'/usr/bin/umount {self.path}').exit_code
		except SysCallError as err:
			exit_code = err.exit_code

			# Without to much research, it seams that low error codes are errors.
			# And above 8k is indicators such as "/dev/x not mounted.".
			# So anything in between 0 and 8k are errors (?).
			if exit_code > 0 and exit_code < 8000:
				raise err

		self.mountpoint = None
		return True

	def umount(self):
		return self.unmount()

	def filesystem_supported(self):
		"""
		The support for a filesystem (this partition) is tested by calling
		partition.format() with a path set to '/dev/null' which returns two exceptions:
		 1. SysCallError saying that /dev/null is not formattable - but the filesystem is supported
		 2. UnknownFilesystemFormat that indicates that we don't support the given filesystem type
		"""
		try:
			self.format(self.filesystem, '/dev/null', log_formatting=False, allow_formatting=True)
		except SysCallError:
			pass # We supported it, but /dev/null is not formatable as expected so the mkfs call exited with an error code
		except UnknownFilesystemFormat as err:
			raise err
		return True

class Filesystem():
	# TODO:
	#   When instance of a HDD is selected, check all usages and gracefully unmount them
	#   as well as close any crypto handles.
	def __init__(self, blockdevice,mode):
		self.blockdevice = blockdevice
		self.mode = mode

	def __enter__(self, *args, **kwargs):
		if self.blockdevice.keep_partitions is False:
			log(f'Wiping {self.blockdevice} by using partition format {self.mode}', level=logging.DEBUG)
			if self.mode == GPT:
				if self.raw_parted(f'{self.blockdevice.device} mklabel gpt').exit_code == 0:
					self.blockdevice.flush_cache()
					return self
				else:
					raise DiskError(f'Problem setting the partition format to GPT:', f'/usr/bin/parted -s {self.blockdevice.device} mklabel gpt')
			elif self.mode == MBR:
				if sys_command(f'/usr/bin/parted -s {self.blockdevice.device} mklabel msdos').exit_code == 0:
					return self
				else:
					raise DiskError(f'Problem setting the partition format to GPT:', f'/usr/bin/parted -s {self.blockdevice.device} mklabel msdos')
			else:
				raise DiskError(f'Unknown mode selected to format in: {self.mode}')
		
		# TODO: partition_table_type is hardcoded to GPT at the moment. This has to be changed.
		elif self.mode == self.blockdevice.partition_table_type:
			log(f'Kept partition format {self.mode} for {self.blockdevice}', level=logging.DEBUG)
		else:
			raise DiskError(f'The selected partition table format {self.mode} does not match that of {self.blockdevice}.')

		return self

	def __repr__(self):
		return f"Filesystem(blockdevice={self.blockdevice}, mode={self.mode})"

	def __exit__(self, *args, **kwargs):
		# TODO: https://stackoverflow.com/questions/28157929/how-to-safely-handle-an-exception-inside-a-context-manager
		if len(args) >= 2 and args[1]:
			raise args[1]
		b''.join(sys_command(f'sync'))
		return True

	def find_partition(self, mountpoint):
		for partition in self.blockdevice:
			if partition.target_mountpoint == mountpoint or partition.mountpoint == mountpoint:
				return partition

	def raw_parted(self, string:str):
		x = sys_command(f'/usr/bin/parted -s {string}')
		return x

	def parted(self, string:str):
		"""
		Performs a parted execution of the given string

		:param string: A raw string passed to /usr/bin/parted -s <string>
		:type string: str
		"""
		return self.raw_parted(string).exit_code

	def use_entire_disk(self, root_filesystem_type='ext4'):
		log(f"Using and formatting the entire {self.blockdevice}.", level=logging.DEBUG)
		if hasUEFI():
			self.add_partition('primary', start='1MiB', end='513MiB', format='fat32')
			self.set_name(0, 'EFI')
			self.set(0, 'boot on')
			# TODO: Probably redundant because in GPT mode 'esp on' is an alias for "boot on"?
			# https://www.gnu.org/software/parted/manual/html_node/set.html
			self.set(0, 'esp on')
			self.add_partition('primary', start='513MiB', end='100%')

			self.blockdevice.partition[0].filesystem = 'vfat'
			self.blockdevice.partition[1].filesystem = root_filesystem_type
			log(f"Set the root partition {self.blockdevice.partition[1]} to use filesystem {root_filesystem_type}.", level=logging.DEBUG)

			self.blockdevice.partition[0].target_mountpoint = '/boot'
			self.blockdevice.partition[1].target_mountpoint = '/'

			self.blockdevice.partition[0].allow_formatting = True
			self.blockdevice.partition[1].allow_formatting = True
		else:
			#we don't need a seprate boot partition it would be a waste of space
			self.add_partition('primary', start='1MB', end='100%')
			self.blockdevice.partition[0].filesystem=root_filesystem_type
			log(f"Set the root partition {self.blockdevice.partition[0]} to use filesystem {root_filesystem_type}.", level=logging.DEBUG)
			self.blockdevice.partition[0].target_mountpoint = '/'
			self.blockdevice.partition[0].allow_formatting = True

	def add_partition(self, type, start, end, format=None):
		log(f'Adding partition to {self.blockdevice}', level=logging.INFO)
		
		previous_partitions = self.blockdevice.partitions
		if self.mode == MBR:
			if len(self.blockdevice.partitions)>3:
				DiskError("Too many partitions on disk, MBR disks can only have 3 parimary partitions")
		if format:
			partitioning = self.parted(f'{self.blockdevice.device} mkpart {type} {format} {start} {end}') == 0
		else:
			partitioning = self.parted(f'{self.blockdevice.device} mkpart {type} {start} {end}') == 0

		if partitioning:
			start_wait = time.time()
			while previous_partitions == self.blockdevice.partitions:
				time.sleep(0.025) # Let the new partition come up in the kernel
				if time.time() - start_wait > 10:
					raise DiskError(f"New partition never showed up after adding new partition on {self} (timeout 10 seconds).")

			return True

	def set_name(self, partition:int, name:str):
		return self.parted(f'{self.blockdevice.device} name {partition+1} "{name}"') == 0

	def set(self, partition:int, string:str):
		return self.parted(f'{self.blockdevice.device} set {partition+1} {string}') == 0

def device_state(name, *args, **kwargs):
	# Based out of: https://askubuntu.com/questions/528690/how-to-get-list-of-all-non-removable-disk-device-names-ssd-hdd-and-sata-ide-onl/528709#528709
	if os.path.isfile('/sys/block/{}/device/block/{}/removable'.format(name, name)):
		with open('/sys/block/{}/device/block/{}/removable'.format(name, name)) as f:
			if f.read(1) == '1':
				return

	path = ROOT_DIR_PATTERN.sub('', os.readlink('/sys/block/{}'.format(name)))
	hotplug_buses = ("usb", "ieee1394", "mmc", "pcmcia", "firewire")
	for bus in hotplug_buses:
		if os.path.exists('/sys/bus/{}'.format(bus)):
			for device_bus in os.listdir('/sys/bus/{}/devices'.format(bus)):
				device_link = ROOT_DIR_PATTERN.sub('', os.readlink('/sys/bus/{}/devices/{}'.format(bus, device_bus)))
				if re.search(device_link, path):
					return
	return True

# lsblk --json -l -n -o path
def all_disks(*args, **kwargs):
	kwargs.setdefault("partitions", False)
	drives = OrderedDict()
	#for drive in json.loads(sys_command(f'losetup --json', *args, **lkwargs, hide_from_log=True)).decode('UTF_8')['loopdevices']:
	for drive in json.loads(b''.join(sys_command(f'lsblk --json -l -n -o path,size,type,mountpoint,label,pkname,model', *args, **kwargs, hide_from_log=True)).decode('UTF_8'))['blockdevices']:
		if not kwargs['partitions'] and drive['type'] == 'part': continue

		drives[drive['path']] = BlockDevice(drive['path'], drive)
	return drives

def convert_to_gigabytes(string):
	unit = string.strip()[-1]
	size = float(string.strip()[:-1])

	if unit == 'M':
		size = size/1024
	elif unit == 'T':
		size = size*1024

	return size

def harddrive(size=None, model=None, fuzzy=False):
	collection = all_disks()
	for drive in collection:
		if size and convert_to_gigabytes(collection[drive]['size']) != size:
			continue
		if model and (collection[drive]['model'] is None or collection[drive]['model'].lower() != model.lower()):
			continue

		return collection[drive]

def get_mount_info(path):
	try:
		output = b''.join(sys_command(f'/usr/bin/findmnt --json {path}'))
	except SysCallError:
		return {}

	output = output.decode('UTF-8')
	output = json.loads(output)
	if 'filesystems' in output:
		if len(output['filesystems']) > 1:
			raise DiskError(f"Path '{path}' contains multiple mountpoints: {output['filesystems']}")

		return output['filesystems'][0]

def get_partitions_in_use(mountpoint):
	try:
		output = b''.join(sys_command(f'/usr/bin/findmnt --json -R {mountpoint}'))
	except SysCallError:
		return {}

	mounts = []

	output = output.decode('UTF-8')
	output = json.loads(output)
	for target in output.get('filesystems', []):
		mounts.append(Partition(target['source'], None, filesystem=target.get('fstype', None), mountpoint=target['target']))

		for child in target.get('children', []):
			mounts.append(Partition(child['source'], None, filesystem=child.get('fstype', None), mountpoint=child['target']))

	return mounts

def get_filesystem_type(path):
	try:
		handle = sys_command(f"blkid -o value -s TYPE {path}")
		return b''.join(handle).strip().decode('UTF-8')
	except SysCallError:
		return None

def disk_layouts():
	try:
		handle = sys_command(f"lsblk -f -o+TYPE,SIZE -J")
		return json.loads(b''.join(handle).decode('UTF-8'))
	except SysCallError as err:
		log(f"Could not return disk layouts: {err}")
		return None<|MERGE_RESOLUTION|>--- conflicted
+++ resolved
@@ -221,12 +221,6 @@
 
 	@encrypted.setter
 	def encrypted(self, value :bool):
-<<<<<<< HEAD
-		if value:
-			log(f'Marking {self} as encrypted: {value}', level=LOG_LEVELS.Debug)
-			#log(f"Callstrack when marking the partition: {''.join(traceback.format_stack())}", level=LOG_LEVELS.Debug)
-=======
->>>>>>> b58bec20
 
 		self._encrypted = value
 
