import glob
import pathlib
import re
import time
from typing import Optional

from .general import *
from .hardware import has_uefi
from .output import log

ROOT_DIR_PATTERN = re.compile('^.*?/devices')
GPT = 0b00000001
MBR = 0b00000010


# import ctypes
# import ctypes.util
# libc = ctypes.CDLL(ctypes.util.find_library('c'), use_errno=True)
# libc.mount.argtypes = (ctypes.c_char_p, ctypes.c_char_p, ctypes.c_char_p, ctypes.c_ulong, ctypes.c_char_p)


class BlockDevice:
	def __init__(self, path, info=None):
		if not info:
			# If we don't give any information, we need to auto-fill it.
			# Otherwise any subsequent usage will break.
			info = all_disks()[path].info

		self.path = path
		self.info = info
		self.keep_partitions = True
		self.part_cache = {}

		# TODO: Currently disk encryption is a BIT misleading.
		#       It's actually partition-encryption, but for future-proofing this
		#       I'm placing the encryption password on a BlockDevice level.

	def __repr__(self, *args, **kwargs):
		return f"BlockDevice({self.device})"

	def __iter__(self):
		for partition in self.partitions:
			yield self.partitions[partition]

	def __getitem__(self, key, *args, **kwargs):
		if key not in self.info:
			raise KeyError(f'{self} does not contain information: "{key}"')
		return self.info[key]

	def __len__(self):
		return len(self.partitions)

	def __lt__(self, left_comparitor):
		return self.path < left_comparitor.path

	def json(self):
		"""
		json() has precedence over __dump__, so this is a way
		to give less/partial information for user readability.
		"""
		return {
			'path': self.path,
			'size': self.info['size'] if 'size' in self.info else '<unknown>',
			'model': self.info['model'] if 'model' in self.info else '<unknown>'
		}

	def __dump__(self):
		return {
			self.path : {
				'partuuid' : self.uuid,
				'wipe' : self.info.get('wipe', None),
				'partitions' : [part.__dump__() for part in self.partitions.values()]
			}
		}

	@property
	def partition_type(self):
		output = json.loads(SysCommand(f"lsblk --json -o+PTTYPE {self.path}").decode('UTF-8'))
	
		for device in output['blockdevices']:
			return device['pttype']

	@property
	def device(self):
		"""
		Returns the actual device-endpoint of the BlockDevice.
		If it's a loop-back-device it returns the back-file,
		If it's a ATA-drive it returns the /dev/X device
		And if it's a crypto-device it returns the parent device
		"""
		if "type" not in self.info:
			raise DiskError(f'Could not locate backplane info for "{self.path}"')

		if self.info['type'] == 'loop':
			for drive in json.loads(SysCommand(['losetup', '--json']).decode('UTF_8'))['loopdevices']:
				if not drive['name'] == self.path:
					continue

				return drive['back-file']
		elif self.info['type'] == 'disk':
			return self.path
		elif self.info['type'][:4] == 'raid':
			# This should catch /dev/md## raid devices
			return self.path
		elif self.info['type'] == 'crypt':
			if 'pkname' not in self.info:
				raise DiskError(f'A crypt device ({self.path}) without a parent kernel device name.')
			return f"/dev/{self.info['pkname']}"
		else:
			log(f"Unknown blockdevice type for {self.path}: {self.info['type']}", level=logging.DEBUG)

	# 	if not stat.S_ISBLK(os.stat(full_path).st_mode):
	# 		raise DiskError(f'Selected disk "{full_path}" is not a block device.')

	@property
	def partitions(self):
		SysCommand(['partprobe', self.path])

		result = SysCommand(['/usr/bin/lsblk', '-J', self.path])

		if b'not a block device' in result:
			raise DiskError(f'Can not read partitions off something that isn\'t a block device: {self.path}')

		if not result[:1] == b'{':
			raise DiskError('Error getting JSON output from:', f'/usr/bin/lsblk -J {self.path}')

		r = json.loads(result.decode('UTF-8'))
		if len(r['blockdevices']) and 'children' in r['blockdevices'][0]:
			root_path = f"/dev/{r['blockdevices'][0]['name']}"
			for part in r['blockdevices'][0]['children']:
				part_id = part['name'][len(os.path.basename(self.path)):]
				if part_id not in self.part_cache:
					# TODO: Force over-write even if in cache?
					if part_id not in self.part_cache or self.part_cache[part_id].size != part['size']:
						self.part_cache[part_id] = Partition(root_path + part_id, self, part_id=part_id, size=part['size'])

		return {k: self.part_cache[k] for k in sorted(self.part_cache)}

	@property
	def partition(self):
		all_partitions = self.partitions
		return [all_partitions[k] for k in all_partitions]

	@property
	def partition_table_type(self):
		return GPT

	@property
	def uuid(self):
		log('BlockDevice().uuid is untested!', level=logging.WARNING, fg='yellow')
		"""
		Returns the disk UUID as returned by lsblk.
		This is more reliable than relying on /dev/disk/by-partuuid as
		it doesn't seam to be able to detect md raid partitions.
		"""
		for partition in json.loads(SysCommand(f'lsblk -J -o+UUID {self.path}').decode('UTF-8'))['blockdevices']:
			return partition.get('uuid', None)

	@property
	def size(self):
		output = json.loads(SysCommand(f"lsblk --json -o+SIZE {self.path}").decode('UTF-8'))
	
		for device in output['blockdevices']:
			assert device['size'][-1] == 'G' # Make sure we're counting in Gigabytes, otherwise the next logic fails.

			return float(device['size'][:-1])

	def has_partitions(self):
		return len(self.partitions)

	def has_mount_point(self, mountpoint):
		for partition in self.partitions:
			if self.partitions[partition].mountpoint == mountpoint:
				return True
		return False

	def flush_cache(self):
		self.part_cache = {}


class Partition:
	def __init__(self, path: str, block_device: BlockDevice, part_id=None, size=-1, filesystem=None, mountpoint=None, encrypted=False, autodetect_filesystem=True):
		if not part_id:
			part_id = os.path.basename(path)

		self.block_device = block_device
		self.path = path
		self.part_id = part_id
		self.mountpoint = mountpoint
		self.target_mountpoint = mountpoint
		self.filesystem = filesystem
		self.size = size  # TODO: Refresh?
		self._encrypted = None
		self.encrypted = encrypted
		self.allow_formatting = False  # A fail-safe for unconfigured partitions, such as windows NTFS partitions.

		if mountpoint:
			self.mount(mountpoint)

		mount_information = get_mount_info(self.path)

		if self.mountpoint != mount_information.get('target', None) and mountpoint:
			raise DiskError(f"{self} was given a mountpoint but the actual mountpoint differs: {mount_information.get('target', None)}")

		if target := mount_information.get('target', None):
			self.mountpoint = target

		if not self.filesystem and autodetect_filesystem:
			if fstype := mount_information.get('fstype', get_filesystem_type(path)):
				self.filesystem = fstype

		if self.filesystem == 'crypto_LUKS':
			self.encrypted = True

	def __lt__(self, left_comparitor):
		if type(left_comparitor) == Partition:
			left_comparitor = left_comparitor.path
		else:
			left_comparitor = str(left_comparitor)
		return self.path < left_comparitor  # Not quite sure the order here is correct. But /dev/nvme0n1p1 comes before /dev/nvme0n1p5 so seems correct.

	def __repr__(self, *args, **kwargs):
		mount_repr = ''
		if self.mountpoint:
			mount_repr = f", mounted={self.mountpoint}"
		elif self.target_mountpoint:
			mount_repr = f", rel_mountpoint={self.target_mountpoint}"

		if self._encrypted:
			return f'Partition(path={self.path}, size={self.size}, real_device={self.real_device}, fs={self.filesystem}{mount_repr})'
		else:
			return f'Partition(path={self.path}, size={self.size}, fs={self.filesystem}{mount_repr})'

	def __dump__(self):
		return {
			'type' : 'primary',
			'PARTUUID' : self.uuid,
			'wipe' : self.allow_formatting,
			'boot' : self.boot,
			'ESP' : self.boot,
			'mountpoint' : self.target_mountpoint,
			'encrypted' : self._encrypted,
			'start' : self.start,
			'size' : self.end,
			'filesystem' : {
				'format' : get_filesystem_type(self.path)
			}
		}

	@property
	def sector_size(self):
		output = json.loads(SysCommand(f"lsblk --json -o+LOG-SEC {self.path}").decode('UTF-8'))
		
		for device in output['blockdevices']:
			return device.get('log-sec', None)

	@property
	def start(self):
		output = json.loads(SysCommand(f"sfdisk --json {self.block_device.path}").decode('UTF-8'))
	
		for partition in output.get('partitiontable', {}).get('partitions', []):
			if partition['node'] == self.path:
				return partition['start']# * self.sector_size

	@property
	def end(self):
		# TODO: Verify that the logic holds up, that 'size' is the size without 'start' added to it.
		output = json.loads(SysCommand(f"sfdisk --json {self.block_device.path}").decode('UTF-8'))

		for partition in output.get('partitiontable', {}).get('partitions', []):
			if partition['node'] == self.path:
				return partition['size']# * self.sector_size

	@property
	def boot(self):
		output = json.loads(SysCommand(f"sfdisk --json {self.block_device.path}").decode('UTF-8'))

		# Get the bootable flag from the sfdisk output:
		# {
		#    "partitiontable": {
		#       "label":"dos",
		#       "id":"0xd202c10a",
		#       "device":"/dev/loop0",
		#       "unit":"sectors",
		#       "sectorsize":512,
		#       "partitions": [
		#          {"node":"/dev/loop0p1", "start":2048, "size":10483712, "type":"83", "bootable":true}
		#       ]
		#    }
		# }

		for partition in output.get('partitiontable', {}).get('partitions', []):
			if partition['node'] == self.path:
				return partition.get('bootable', False)

		return False

	@property
	def partition_type(self):
		lsblk = json.loads(SysCommand(f"lsblk --json -o+PTTYPE {self.path}").decode('UTF-8'))
	
		for device in lsblk['blockdevices']:
			return device['pttype']

	@property
	def uuid(self) -> Optional[str]:
		"""
		Returns the PARTUUID as returned by lsblk.
		This is more reliable than relying on /dev/disk/by-partuuid as
		it doesn't seam to be able to detect md raid partitions.
		"""
		lsblk = json.loads(SysCommand(f'lsblk -J -o+PARTUUID {self.path}').decode('UTF-8'))
		for partition in lsblk['blockdevices']:
			return partition.get('partuuid', None)
		return None

	@property
	def encrypted(self):
		return self._encrypted

	@encrypted.setter
	def encrypted(self, value: bool):

		self._encrypted = value

	@property
	def parent(self):
		return self.real_device

	@property
	def real_device(self):
		for blockdevice in json.loads(SysCommand('lsblk -J').decode('UTF-8'))['blockdevices']:
			if parent := self.find_parent_of(blockdevice, os.path.basename(self.path)):
				return f"/dev/{parent}"
		# 	raise DiskError(f'Could not find appropriate parent for encrypted partition {self}')
		return self.path

	def detect_inner_filesystem(self, password):
		log(f'Trying to detect inner filesystem format on {self} (This might take a while)', level=logging.INFO)
		from .luks import luks2

		try:
			with luks2(self, 'luksloop', password, auto_unmount=True) as unlocked_device:
				return unlocked_device.filesystem
		except SysCallError:
			return None

	def has_content(self):
		fs_type = get_filesystem_type(self.path)
		if not fs_type or "swap" in fs_type:
			return False

		temporary_mountpoint = '/tmp/' + hashlib.md5(bytes(f"{time.time()}", 'UTF-8') + os.urandom(12)).hexdigest()
		temporary_path = pathlib.Path(temporary_mountpoint)

		temporary_path.mkdir(parents=True, exist_ok=True)
		if (handle := SysCommand(f'/usr/bin/mount {self.path} {temporary_mountpoint}')).exit_code != 0:
			raise DiskError(f'Could not mount and check for content on {self.path} because: {b"".join(handle)}')

		files = len(glob.glob(f"{temporary_mountpoint}/*"))
		iterations = 0
		while SysCommand(f"/usr/bin/umount -R {temporary_mountpoint}").exit_code != 0 and (iterations := iterations + 1) < 10:
			time.sleep(1)

		temporary_path.rmdir()

		return True if files > 0 else False

	def safe_to_format(self):
		if self.allow_formatting is False:
			log(f"Partition {self} is not marked for formatting.", level=logging.DEBUG)
			return False
		elif self.target_mountpoint == '/boot':
			try:
				if self.has_content():
					log(f"Partition {self} is a boot partition and has content inside.", level=logging.DEBUG)
					return False
			except SysCallError as err:
				log(err.message, logging.DEBUG)
				log(f"Partition {self} was identified as /boot but we could not mount to check for content, continuing!", level=logging.DEBUG)
				pass

		return True

	def encrypt(self, *args, **kwargs):
		"""
		A wrapper function for luks2() instances and the .encrypt() method of that instance.
		"""
		from .luks import luks2

		if not self._encrypted:
			raise DiskError(f"Attempting to encrypt a partition that was not marked for encryption: {self}")

		if not self.safe_to_format():
			log(f"Partition {self} was marked as protected but encrypt() was called on it!", level=logging.ERROR, fg="red")
			return False

		handle = luks2(self, None, None)
		return handle.encrypt(self, *args, **kwargs)

	def format(self, filesystem=None, path=None, allow_formatting=None, log_formatting=True):
		"""
		Format can be given an overriding path, for instance /dev/null to test
		the formatting functionality and in essence the support for the given filesystem.
		"""
		if filesystem is None:
			filesystem = self.filesystem

		if path is None:
			path = self.path
		if allow_formatting is None:
			allow_formatting = self.allow_formatting

		# To avoid "unable to open /dev/x: No such file or directory"
		start_wait = time.time()
		while pathlib.Path(path).exists() is False and time.time() - start_wait < 10:
			time.sleep(0.025)

		if not allow_formatting:
			raise PermissionError(f"{self} is not formatable either because instance is locked ({self.allow_formatting}) or a blocking flag was given ({allow_formatting})")

		if log_formatting:
			log(f'Formatting {path} -> {filesystem}', level=logging.INFO)

		if filesystem == 'btrfs':
			if b'UUID' not in (mkfs := SysCommand(f'/usr/bin/mkfs.btrfs -f {path}')):
				raise DiskError(f'Could not format {path} with {filesystem} because: {mkfs}')
			self.filesystem = 'btrfs'

		elif filesystem == 'vfat':
			mkfs = SysCommand(f'/usr/bin/mkfs.vfat -F32 {path}')
			if (b'mkfs.fat' not in mkfs and b'mkfs.vfat' not in mkfs) or b'command not found' in mkfs:
				raise DiskError(f"Could not format {path} with {filesystem} because: {mkfs}")
			self.filesystem = 'vfat'

		elif filesystem == 'ext4':
			if (handle := SysCommand(f'/usr/bin/mkfs.ext4 -F {path}')).exit_code != 0:
				raise DiskError(f"Could not format {path} with {filesystem} because: {handle.decode('UTF-8')}")
			self.filesystem = 'ext4'

		elif filesystem == 'xfs':
			if (handle := SysCommand(f'/usr/bin/mkfs.xfs -f {path}')).exit_code != 0:
				raise DiskError(f"Could not format {path} with {filesystem} because: {handle.decode('UTF-8')}")
			self.filesystem = 'xfs'

		elif filesystem == 'f2fs':
			if (handle := SysCommand(f'/usr/bin/mkfs.f2fs -f {path}')).exit_code != 0:
				raise DiskError(f"Could not format {path} with {filesystem} because: {handle.decode('UTF-8')}")
			self.filesystem = 'f2fs'

		elif filesystem == 'crypto_LUKS':
			# 	from .luks import luks2
			# 	encrypted_partition = luks2(self, None, None)
			# 	encrypted_partition.format(path)
			self.filesystem = 'crypto_LUKS'

		else:
			raise UnknownFilesystemFormat(f"Fileformat '{filesystem}' is not yet implemented.")

		if get_filesystem_type(path) == 'crypto_LUKS' or get_filesystem_type(self.real_device) == 'crypto_LUKS':
			self.encrypted = True
		else:
			self.encrypted = False

		return True

	def find_parent_of(self, data, name, parent=None):
		if data['name'] == name:
			return parent
		elif 'children' in data:
			for child in data['children']:
				if parent := self.find_parent_of(child, name, parent=data['name']):
					return parent

	def mount(self, target, fs=None, options=''):
		if not self.mountpoint:
			log(f'Mounting {self} to {target}', level=logging.INFO)
			if not fs:
				if not self.filesystem:
					raise DiskError(f'Need to format (or define) the filesystem on {self} before mounting.')
				fs = self.filesystem

			pathlib.Path(target).mkdir(parents=True, exist_ok=True)

			try:
				if options:
					SysCommand(f"/usr/bin/mount -o {options} {self.path} {target}")
				else:
					SysCommand(f"/usr/bin/mount {self.path} {target}")
			except SysCallError as err:
				raise err

			self.mountpoint = target
			return True

	def unmount(self):
		try:
			SysCommand(f"/usr/bin/umount {self.path}")
		except SysCallError as err:
			exit_code = err.exit_code

			# Without to much research, it seams that low error codes are errors.
			# And above 8k is indicators such as "/dev/x not mounted.".
			# So anything in between 0 and 8k are errors (?).
			if 0 < exit_code < 8000:
				raise err

		self.mountpoint = None
		return True

	def umount(self):
		return self.unmount()

	def filesystem_supported(self):
		"""
		The support for a filesystem (this partition) is tested by calling
		partition.format() with a path set to '/dev/null' which returns two exceptions:
			1. SysCallError saying that /dev/null is not formattable - but the filesystem is supported
			2. UnknownFilesystemFormat that indicates that we don't support the given filesystem type
		"""
		try:
			self.format(self.filesystem, '/dev/null', log_formatting=False, allow_formatting=True)
		except (SysCallError, DiskError):
			pass  # We supported it, but /dev/null is not formatable as expected so the mkfs call exited with an error code
		except UnknownFilesystemFormat as err:
			raise err
		return True


class Filesystem:
	# TODO:
	#   When instance of a HDD is selected, check all usages and gracefully unmount them
	#   as well as close any crypto handles.
	def __init__(self, blockdevice, mode):
		self.blockdevice = blockdevice
		self.mode = mode

	def __enter__(self, *args, **kwargs):
		if self.blockdevice.keep_partitions is False:
			log(f'Wiping {self.blockdevice} by using partition format {self.mode}', level=logging.DEBUG)
			if self.mode == GPT:
				if self.parted_mklabel(self.blockdevice.device, "gpt"):
					self.blockdevice.flush_cache()
					return self
				else:
					raise DiskError('Problem setting the disk label type to GPT:', f'/usr/bin/parted -s {self.blockdevice.device} mklabel gpt')
			elif self.mode == MBR:
<<<<<<< HEAD
				if SysCommand(f"/usr/bin/parted -s {self.blockdevice.device} mklabel msdos").exit_code == 0:
=======
				if self.parted_mklabel(self.blockdevice.device, "msdos"):
>>>>>>> fcd0acfe
					return self
				else:
					raise DiskError('Problem setting the disk label type to msdos:', f'/usr/bin/parted -s {self.blockdevice.device} mklabel msdos')
			else:
				raise DiskError(f'Unknown mode selected to format in: {self.mode}')

		# TODO: partition_table_type is hardcoded to GPT at the moment. This has to be changed.
		elif self.mode == self.blockdevice.partition_table_type:
			log(f'Kept partition format {self.mode} for {self.blockdevice}', level=logging.DEBUG)
		else:
			raise DiskError(f'The selected partition table format {self.mode} does not match that of {self.blockdevice}.')

		return self

	def __repr__(self):
		return f"Filesystem(blockdevice={self.blockdevice}, mode={self.mode})"

	def __exit__(self, *args, **kwargs):
		# TODO: https://stackoverflow.com/questions/28157929/how-to-safely-handle-an-exception-inside-a-context-manager
		if len(args) >= 2 and args[1]:
			raise args[1]
		SysCommand('sync')
		return True

	def load_layout(self, layout :dict):
		for partition in layout:
			# We don't want to re-add an existing partition (those containing a UUID already)
			if 'UUID' not in partition:
				self.add_partition(partition.get('type', 'primary'),
								start=partition.get('start', '1MiB'), # TODO: Revisit sane block starts (4MB for memorycards for instance)
								end=partition.get('size', '100%'),
								partition_format=partition.get('filesystem', {}).get('format', 'btrfs'))
				


		exit(0)

	def find_partition(self, mountpoint):
		for partition in self.blockdevice:
			if partition.target_mountpoint == mountpoint or partition.mountpoint == mountpoint:
				return partition

	def raw_parted(self, string: str):
		return SysCommand(f'/usr/bin/parted -s {string}')

	def parted(self, string: str):
		"""
		Performs a parted execution of the given string

		:param string: A raw string passed to /usr/bin/parted -s <string>
		:type string: str
		"""
		return self.raw_parted(string).exit_code

	def use_entire_disk(self, root_filesystem_type='ext4'):
		log(f"Using and formatting the entire {self.blockdevice}.", level=logging.DEBUG)
		if has_uefi():
			self.add_partition('primary', start='1MiB', end='513MiB', partition_format='fat32')
			self.set_name(0, 'EFI')
			self.set(0, 'boot on')
			# TODO: Probably redundant because in GPT mode 'esp on' is an alias for "boot on"?
			# https://www.gnu.org/software/parted/manual/html_node/set.html
			self.set(0, 'esp on')
			self.add_partition('primary', start='513MiB', end='100%')

			self.blockdevice.partition[0].filesystem = 'vfat'
			self.blockdevice.partition[1].filesystem = root_filesystem_type
			log(f"Set the root partition {self.blockdevice.partition[1]} to use filesystem {root_filesystem_type}.", level=logging.DEBUG)

			self.blockdevice.partition[0].target_mountpoint = '/boot'
			self.blockdevice.partition[1].target_mountpoint = '/'

			self.blockdevice.partition[0].allow_formatting = True
			self.blockdevice.partition[1].allow_formatting = True
		else:
			# we don't need a seprate boot partition it would be a waste of space
			self.add_partition('primary', start='1MB', end='100%')
			self.blockdevice.partition[0].filesystem = root_filesystem_type
			log(f"Set the root partition {self.blockdevice.partition[0]} to use filesystem {root_filesystem_type}.", level=logging.DEBUG)
			self.blockdevice.partition[0].target_mountpoint = '/'
			self.blockdevice.partition[0].allow_formatting = True

	def add_partition(self, partition_type, start, end, partition_format=None):
		log(f'Adding partition to {self.blockdevice}', level=logging.INFO)

		previous_partitions = self.blockdevice.partitions
		if self.mode == MBR:
			if len(self.blockdevice.partitions) > 3:
				DiskError("Too many partitions on disk, MBR disks can only have 3 parimary partitions")
		if partition_format:
			partitioning = self.parted(f'{self.blockdevice.device} mkpart {partition_type} {partition_format} {start} {end}') == 0
		else:
			partitioning = self.parted(f'{self.blockdevice.device} mkpart {partition_type} {start} {end}') == 0

		if partitioning:
			start_wait = time.time()
			while previous_partitions == self.blockdevice.partitions:
				time.sleep(0.025)  # Let the new partition come up in the kernel
				if time.time() - start_wait > 10:
					raise DiskError(f"New partition never showed up after adding new partition on {self} (timeout 10 seconds).")

			return True

	def set_name(self, partition: int, name: str):
		return self.parted(f'{self.blockdevice.device} name {partition + 1} "{name}"') == 0

	def set(self, partition: int, string: str):
		return self.parted(f'{self.blockdevice.device} set {partition + 1} {string}') == 0

	def parted_mklabel(self, device: str, disk_label: str):
		# Try to unmount devices before attempting to run mklabel
		try:
			SysCommand(f'bash -c "umount {device}?"')
		except:
			pass
		return self.raw_parted(f'{device} mklabel {disk_label}').exit_code == 0


def device_state(name, *args, **kwargs):
	# Based out of: https://askubuntu.com/questions/528690/how-to-get-list-of-all-non-removable-disk-device-names-ssd-hdd-and-sata-ide-onl/528709#528709
	if os.path.isfile('/sys/block/{}/device/block/{}/removable'.format(name, name)):
		with open('/sys/block/{}/device/block/{}/removable'.format(name, name)) as f:
			if f.read(1) == '1':
				return

	path = ROOT_DIR_PATTERN.sub('', os.readlink('/sys/block/{}'.format(name)))
	hotplug_buses = ("usb", "ieee1394", "mmc", "pcmcia", "firewire")
	for bus in hotplug_buses:
		if os.path.exists('/sys/bus/{}'.format(bus)):
			for device_bus in os.listdir('/sys/bus/{}/devices'.format(bus)):
				device_link = ROOT_DIR_PATTERN.sub('', os.readlink('/sys/bus/{}/devices/{}'.format(bus, device_bus)))
				if re.search(device_link, path):
					return
	return True


# lsblk --json -l -n -o path
def all_disks(*args, **kwargs):
	kwargs.setdefault("partitions", False)
	drives = {}

	lsblk = json.loads(SysCommand('lsblk --json -l -n -o path,size,type,mountpoint,label,pkname,model').decode('UTF_8'))
	for drive in lsblk['blockdevices']:
		if not kwargs['partitions'] and drive['type'] == 'part':
			continue

		drives[drive['path']] = BlockDevice(drive['path'], drive)
	return drives


def convert_to_gigabytes(string):
	unit = string.strip()[-1]
	size = float(string.strip()[:-1])

	if unit == 'M':
		size = size / 1024
	elif unit == 'T':
		size = size * 1024

	return size


def harddrive(size=None, model=None, fuzzy=False):
	collection = all_disks()
	for drive in collection:
		if size and convert_to_gigabytes(collection[drive]['size']) != size:
			continue
		if model and (collection[drive]['model'] is None or collection[drive]['model'].lower() != model.lower()):
			continue

		return collection[drive]


def get_mount_info(path) -> dict:
	try:
		output = SysCommand(f'/usr/bin/findmnt --json {path}').decode('UTF-8')
	except SysCallError:
		return {}

	if not output:
		return {}

	output = json.loads(output)
	if 'filesystems' in output:
		if len(output['filesystems']) > 1:
			raise DiskError(f"Path '{path}' contains multiple mountpoints: {output['filesystems']}")

		return output['filesystems'][0]


def get_partitions_in_use(mountpoint) -> list:
	try:
		output = SysCommand(f"/usr/bin/findmnt --json -R {mountpoint}").decode('UTF-8')
	except SysCallError:
		return []

	mounts = []

	if not output:
		return []

	output = json.loads(output)
	for target in output.get('filesystems', []):
		mounts.append(Partition(target['source'], None, filesystem=target.get('fstype', None), mountpoint=target['target']))

		for child in target.get('children', []):
			mounts.append(Partition(child['source'], None, filesystem=child.get('fstype', None), mountpoint=child['target']))

	return mounts


def get_filesystem_type(path):
	try:
		return SysCommand(f"blkid -o value -s TYPE {path}").decode('UTF-8').strip()
	except SysCallError:
		return None


def disk_layouts():
	try:
		return json.loads(SysCommand("lsblk -f -o+TYPE,SIZE -J").decode('UTF-8'))
	except SysCallError as err:
		log(f"Could not return disk layouts: {err}")
		return None


def encrypted_partitions(blockdevices :dict) -> bool:
	for partition in blockdevices.values():
		if partition.get('encrypted', False):
			yield partition

def find_partition_by_mountpoint(partitions, relative_mountpoint :str):
	for partition in partitions:
		if partition.get('mountpoint', None) == relative_mountpoint:
			return partition<|MERGE_RESOLUTION|>--- conflicted
+++ resolved
@@ -545,11 +545,7 @@
 				else:
 					raise DiskError('Problem setting the disk label type to GPT:', f'/usr/bin/parted -s {self.blockdevice.device} mklabel gpt')
 			elif self.mode == MBR:
-<<<<<<< HEAD
-				if SysCommand(f"/usr/bin/parted -s {self.blockdevice.device} mklabel msdos").exit_code == 0:
-=======
 				if self.parted_mklabel(self.blockdevice.device, "msdos"):
->>>>>>> fcd0acfe
 					return self
 				else:
 					raise DiskError('Problem setting the disk label type to msdos:', f'/usr/bin/parted -s {self.blockdevice.device} mklabel msdos')
