--- conflicted
+++ resolved
@@ -106,32 +106,18 @@
 			if (filename := storage.get('LOG_FILE', None)):
 				absolute_logfile = os.path.join(storage.get('LOG_PATH', './'), filename)
 
-<<<<<<< HEAD
-				if not os.path.isdir(f"{self.mountpoint}/{os.path.dirname(absolute_logfile)}"):
-					os.makedirs(f"{self.mountpoint}/{os.path.dirname(absolute_logfile)}")
-
-				shutil.copy2(absolute_logfile, f"{self.mountpoint}/{absolute_logfile}")
-=======
 				if not os.path.isdir(f"{self.target}/{os.path.dirname(absolute_logfile)}"):
 					os.makedirs(f"{self.target}/{os.path.dirname(absolute_logfile)}")
 				
 				shutil.copy2(absolute_logfile, f"{self.target}/{absolute_logfile}")
->>>>>>> 2b7face2
 
 		return True
 
 	def mount(self, partition, mountpoint, create_mountpoint=True):
-<<<<<<< HEAD
-		if create_mountpoint and not os.path.isdir(f'{self.mountpoint}{mountpoint}'):
-			os.makedirs(f'{self.mountpoint}{mountpoint}')
-
-		partition.mount(f'{self.mountpoint}{mountpoint}')
-=======
 		if create_mountpoint and not os.path.isdir(f'{self.target}{mountpoint}'):
 			os.makedirs(f'{self.target}{mountpoint}')
 			
 		partition.mount(f'{self.target}{mountpoint}')
->>>>>>> 2b7face2
 
 	def post_install_check(self, *args, **kwargs):
 		return [step for step, flag in self.helper_flags.items() if flag is False]
@@ -152,17 +138,6 @@
 		return use_mirrors(mirrors, destination=f'{self.target}/etc/pacman.d/mirrorlist')
 
 	def genfstab(self, flags='-pU'):
-<<<<<<< HEAD
-		self.log(f"Updating {self.mountpoint}/etc/fstab", level=LOG_LEVELS.Info)
-
-		fstab = sys_command(f'/usr/bin/genfstab {flags} {self.mountpoint}').trace_log
-		with open(f"{self.mountpoint}/etc/fstab", 'ab') as fstab_fh:
-			fstab_fh.write(fstab)
-
-		if not os.path.isfile(f'{self.mountpoint}/etc/fstab'):
-			raise RequirementError(f'Could not generate fstab, strapping in packages most likely failed (disk out of space?)\n{o}')
-
-=======
 		self.log(f"Updating {self.target}/etc/fstab", level=LOG_LEVELS.Info)
 		
 		fstab = sys_command(f'/usr/bin/genfstab {flags} {self.target}').trace_log
@@ -171,8 +146,7 @@
 
 		if not os.path.isfile(f'{self.target}/etc/fstab'):
 			raise RequirementError(f'Could not generate fstab, strapping in packages most likely failed (disk out of space?)\n{fstab}')
-		
->>>>>>> 2b7face2
+
 		return True
 
 	def set_hostname(self, hostname :str, *args, **kwargs):
@@ -239,13 +213,8 @@
 				network["DNS"] = dns
 
 			conf = Networkd(Match={"Name": nic}, Network=network)
-<<<<<<< HEAD
-
-		with open(f"{self.mountpoint}/etc/systemd/network/10-{nic}.network", "a") as netconf:
-=======
 		
 		with open(f"{self.target}/etc/systemd/network/10-{nic}.network", "a") as netconf:
->>>>>>> 2b7face2
 			netconf.write(str(conf))
 
 	def copy_ISO_network_config(self, enable_services=False):
@@ -309,17 +278,7 @@
 		## (encrypted partitions default to btrfs for now, so we need btrfs-progs)
 		## TODO: Perhaps this should be living in the function which dictates
 		##       the partitioning. Leaving here for now.
-<<<<<<< HEAD
-		if self.partition.filesystem == 'btrfs':
-		#if self.partition.encrypted:
-			self.base_packages.append('btrfs-progs')
-		if self.partition.filesystem == 'xfs':
-			self.base_packages.append('xfsprogs')
-		if self.partition.filesystem == 'f2fs':
-			self.base_packages.append('f2fs-tools')
-		if not(hasUEFI()):
-			self.base_packages.append('grub')
-=======
+
 		MODULES = []
 		BINARIES = []
 		FILES = []
@@ -345,7 +304,9 @@
 				if 'encrypt' not in HOOKS:
 					HOOKS.insert(HOOKS.index('filesystems'), 'encrypt')
 
->>>>>>> 2b7face2
+		if not(hasUEFI()): # TODO: Allow for grub even on EFI
+			self.base_packages.append('grub')
+										
 		self.pacstrap(self.base_packages)
 		self.helper_flags['base-strapped'] = True
 		#self.genfstab()
@@ -418,13 +379,8 @@
 					f"default {self.init_time}",
 					f"timeout 5"
 				]
-<<<<<<< HEAD
-
-			with open(f'{self.mountpoint}/boot/loader/loader.conf', 'w') as loader:
-=======
 			
 			with open(f'{self.target}/boot/loader/loader.conf', 'w') as loader:
->>>>>>> 2b7face2
 				for line in loader_data:
 					if line[:8] == 'default ':
 						loader.write(f'default {self.init_time}\n')
