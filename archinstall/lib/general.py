import os, json, hashlib, shlex, sys
import time, pty
from datetime import datetime, date
from subprocess import Popen, STDOUT, PIPE, check_output
from select import epoll, EPOLLIN, EPOLLHUP
from .exceptions import *
from .output import log, LOG_LEVELS

def gen_uid(entropy_length=256):
	return hashlib.sha512(os.urandom(entropy_length)).hexdigest()

def multisplit(s, splitters):
	s = [s,]
	for key in splitters:
		ns = []
		for obj in s:
			x = obj.split(key)
			for index, part in enumerate(x):
				if len(part):
					ns.append(part)
				if index < len(x)-1:
					ns.append(key)
		s = ns
	return s

def locate_binary(name):
	for PATH in os.environ['PATH'].split(':'):
		for root, folders, files in os.walk(PATH):
			for file in files:
				if file == name:
					return os.path.join(root, file)
			break # Don't recurse

class JSON_Encoder:
	def _encode(obj):
		if isinstance(obj, dict):
			## We'll need to iterate not just the value that default() usually gets passed
			## But also iterate manually over each key: value pair in order to trap the keys.
			
			copy = {}
			for key, val in list(obj.items()):
				if isinstance(val, dict):
					val = json.loads(json.dumps(val, cls=JSON)) # This, is a EXTREMELY ugly hack..
                                                            # But it's the only quick way I can think of to 
                                                            # trigger a encoding of sub-dictionaries.
				else:
					val = JSON_Encoder._encode(val)
				
				if type(key) == str and key[0] == '!':
					copy[JSON_Encoder._encode(key)] = '******'
				else:
					copy[JSON_Encoder._encode(key)] = val
			return copy
		elif hasattr(obj, 'json'):
			return obj.json()
		elif hasattr(obj, '__dump__'):
			return obj.__dump__()
		elif isinstance(obj, (datetime, date)):
			return obj.isoformat()
		elif isinstance(obj, (list, set, tuple)):
			r = []
			for item in obj:
				r.append(json.loads(json.dumps(item, cls=JSON)))
			return r
		else:
			return obj

class JSON(json.JSONEncoder, json.JSONDecoder):
	def _encode(self, obj):
		return JSON_Encoder._encode(obj)

	def encode(self, obj):
		return super(JSON, self).encode(self._encode(obj))

class sys_command():#Thread):
	"""
	Stolen from archinstall_gui
	"""
<<<<<<< HEAD
	def __init__(self, cmd, callback=None, start_callback=None, peak_output=False, *args, **kwargs):
=======
	def __init__(self, cmd, callback=None, start_callback=None, environment_vars={}, *args, **kwargs):
>>>>>>> 407290b0
		kwargs.setdefault("worker_id", gen_uid())
		kwargs.setdefault("emulate", False)
		kwargs.setdefault("suppress_errors", False)

		self.log = kwargs.get('log', log)

		if kwargs['emulate']:
			self.log(f"Starting command '{cmd}' in emulation mode.", level=LOG_LEVELS.Debug)

		if type(cmd) is list:
			# if we get a list of arguments
			self.raw_cmd = shlex.join(cmd)
			self.cmd = cmd
		else:
			# else consider it a single shell string
			# this should only be used if really necessary
			self.raw_cmd = cmd
			try:
				self.cmd = shlex.split(cmd)
			except Exception as e:
				raise ValueError(f'Incorrect string to split: {cmd}\n{e}')

		self.args = args
		self.kwargs = kwargs
<<<<<<< HEAD
		self.peak_output = peak_output
=======
		self.environment_vars = environment_vars
>>>>>>> 407290b0

		self.kwargs.setdefault("worker", None)
		self.callback = callback
		self.pid = None
		self.exit_code = None
		self.started = time.time()
		self.ended = None
		self.worker_id = kwargs['worker_id']
		self.trace_log = b''
		self.status = 'starting'

		user_catalogue = os.path.expanduser('~')

		if (workdir := kwargs.get('workdir', None)):
			self.cwd = workdir
			self.exec_dir = workdir
		else:
			self.cwd = f"{user_catalogue}/.cache/archinstall/workers/{kwargs['worker_id']}/"
			self.exec_dir = f'{self.cwd}/{os.path.basename(self.cmd[0])}_workingdir'

		if not self.cmd[0][0] == '/':
			# "which" doesn't work as it's a builtin to bash.
			# It used to work, but for whatever reason it doesn't anymore. So back to square one..

			#self.log('Worker command is not executed with absolute path, trying to find: {}'.format(self.cmd[0]), origin='spawn', level=5)
			#self.log('This is the binary {} for {}'.format(o.decode('UTF-8'), self.cmd[0]), origin='spawn', level=5)
			self.cmd[0] = locate_binary(self.cmd[0])

		if not os.path.isdir(self.exec_dir):
			os.makedirs(self.exec_dir)

		if start_callback:
			start_callback(self, *args, **kwargs)
		self.run()

	def __iter__(self, *args, **kwargs):
		for line in self.trace_log.split(b'\n'):
			yield line

	def __repr__(self, *args, **kwargs):
		return f"{self.cmd, self.trace_log}"

	def decode(self, fmt='UTF-8'):
		return self.trace_log.decode(fmt)

	def dump(self):
		return {
			'status': self.status,
			'worker_id': self.worker_id,
			'worker_result': self.trace_log.decode('UTF-8'),
			'started': self.started,
			'ended': self.ended,
			'started_pprint': '{}-{}-{} {}:{}:{}'.format(*time.localtime(self.started)),
			'ended_pprint': '{}-{}-{} {}:{}:{}'.format(*time.localtime(self.ended)) if self.ended else None,
			'exit_code': self.exit_code
		}

	def peak(self, output :str):
		if type(output) == bytes:
			try:
				output = output.decode('UTF-8')
			except UnicodeDecodeError:
				return None

		output = output.strip('\r\n ')
		if len(output) <= 0:
			return None

		if self.peak_output:
			from .user_interaction import get_terminal_width

			# Move back to the beginning of the terminal
			sys.stdout.flush()
			sys.stdout.write("\033[%dG" % 0)
			sys.stdout.flush()

			# Clear the line
			sys.stdout.write(" " * get_terminal_width())
			sys.stdout.flush()

			# Move back to the beginning again
			sys.stdout.flush()
			sys.stdout.write("\033[%dG" % 0)
			sys.stdout.flush()

			# And print the new output we're peaking on:
			sys.stdout.write(output)
			sys.stdout.flush()

	def run(self):
		self.status = 'running'
		old_dir = os.getcwd()
		os.chdir(self.exec_dir)
		self.pid, child_fd = pty.fork()
		if not self.pid: # Child process
			# Replace child process with our main process
			if not self.kwargs['emulate']:
				try:
					os.execve(self.cmd[0], self.cmd, {**os.environ, **self.environment_vars})
				except FileNotFoundError:
					self.status = 'done'
					self.log(f"{self.cmd[0]} does not exist.", level=LOG_LEVELS.Debug)
					self.exit_code = 1
					return False

		os.chdir(old_dir)

		poller = epoll()
		poller.register(child_fd, EPOLLIN | EPOLLHUP)

		if 'events' in self.kwargs and 'debug' in self.kwargs:
			self.log(f'[D] Using triggers for command: {self.cmd}', level=LOG_LEVELS.Debug)
			self.log(json.dumps(self.kwargs['events']), level=LOG_LEVELS.Debug)

		alive = True
		last_trigger_pos = 0
		while alive and not self.kwargs['emulate']:
			for fileno, event in poller.poll(0.1):
				try:
					output = os.read(child_fd, 8192)
					self.peak(output)
					self.trace_log += output
				except OSError:
					alive = False
					break

				if 'debug' in self.kwargs and self.kwargs['debug'] and len(output):
					self.log(self.cmd, 'gave:', output.decode('UTF-8'), level=LOG_LEVELS.Debug)

				if 'on_output' in self.kwargs:
					self.kwargs['on_output'](self.kwargs['worker'], output)

				lower = output.lower()
				broke = False
				if 'events' in self.kwargs:
					for trigger in list(self.kwargs['events']):
						if type(trigger) != bytes:
							original = trigger
							trigger = bytes(original, 'UTF-8')
							self.kwargs['events'][trigger] = self.kwargs['events'][original]
							del(self.kwargs['events'][original])
						if type(self.kwargs['events'][trigger]) != bytes:
							self.kwargs['events'][trigger] = bytes(self.kwargs['events'][trigger], 'UTF-8')

						if trigger.lower() in self.trace_log[last_trigger_pos:].lower():
							trigger_pos = self.trace_log[last_trigger_pos:].lower().find(trigger.lower())

							if 'debug' in self.kwargs and self.kwargs['debug']:
								self.log(f"Writing to subprocess {self.cmd[0]}: {self.kwargs['events'][trigger].decode('UTF-8')}", level=LOG_LEVELS.Debug)
								self.log(f"Writing to subprocess {self.cmd[0]}: {self.kwargs['events'][trigger].decode('UTF-8')}", level=LOG_LEVELS.Debug)

							last_trigger_pos = trigger_pos
							os.write(child_fd, self.kwargs['events'][trigger])
							del(self.kwargs['events'][trigger])
							broke = True
							break

					if broke:
						continue

					## Adding a exit trigger:
					if len(self.kwargs['events']) == 0:
						if 'debug' in self.kwargs and self.kwargs['debug']:
							self.log(f"Waiting for last command {self.cmd[0]} to finish.", level=LOG_LEVELS.Debug)

						if bytes(f']$'.lower(), 'UTF-8') in self.trace_log[0-len(f']$')-5:].lower():
							if 'debug' in self.kwargs and self.kwargs['debug']:
								self.log(f"{self.cmd[0]} has finished.", level=LOG_LEVELS.Debug)
							alive = False
							break

		self.status = 'done'

		if 'debug' in self.kwargs and self.kwargs['debug']:
			self.log(f"{self.cmd[0]} waiting for exit code.", level=LOG_LEVELS.Debug)

		if not self.kwargs['emulate']:
			try:
				self.exit_code = os.waitpid(self.pid, 0)[1]
			except ChildProcessError:
				try:
					self.exit_code = os.waitpid(child_fd, 0)[1]
				except ChildProcessError:
					self.exit_code = 1
		else:
			self.exit_code = 0

		if 'debug' in self.kwargs and self.kwargs['debug']:
			self.log(f"{self.cmd[0]} got exit code: {self.exit_code}", level=LOG_LEVELS.Debug)

		if 'ignore_errors' in self.kwargs:
			self.exit_code = 0

		if self.exit_code != 0 and not self.kwargs['suppress_errors']:
			#self.log(self.trace_log.decode('UTF-8'), level=LOG_LEVELS.Debug)
			#self.log(f"'{self.raw_cmd}' did not exit gracefully, exit code {self.exit_code}.", level=LOG_LEVELS.Error)
			raise SysCallError(message=f"{self.trace_log.decode('UTF-8')}\n'{self.raw_cmd}' did not exit gracefully (trace log above), exit code: {self.exit_code}", exit_code=self.exit_code)

		self.ended = time.time()
		with open(f'{self.cwd}/trace.log', 'wb') as fh:
			fh.write(self.trace_log)

		try:
			os.close(child_fd)
		except:
			pass


def prerequisite_check():
	if not os.path.isdir("/sys/firmware/efi"):
		raise RequirementError("Archinstall only supports machines in UEFI mode.")

	return True

def reboot():
	o = b''.join(sys_command("/usr/bin/reboot"))<|MERGE_RESOLUTION|>--- conflicted
+++ resolved
@@ -76,11 +76,7 @@
 	"""
 	Stolen from archinstall_gui
 	"""
-<<<<<<< HEAD
-	def __init__(self, cmd, callback=None, start_callback=None, peak_output=False, *args, **kwargs):
-=======
-	def __init__(self, cmd, callback=None, start_callback=None, environment_vars={}, *args, **kwargs):
->>>>>>> 407290b0
+	def __init__(self, cmd, callback=None, start_callback=None, peak_output=False, environment_vars={}, *args, **kwargs):
 		kwargs.setdefault("worker_id", gen_uid())
 		kwargs.setdefault("emulate", False)
 		kwargs.setdefault("suppress_errors", False)
@@ -105,11 +101,8 @@
 
 		self.args = args
 		self.kwargs = kwargs
-<<<<<<< HEAD
 		self.peak_output = peak_output
-=======
 		self.environment_vars = environment_vars
->>>>>>> 407290b0
 
 		self.kwargs.setdefault("worker", None)
 		self.callback = callback
