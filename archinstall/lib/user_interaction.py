import getpass
import ipaddress
import logging
import pathlib
import re
import select  # Used for char by char polling of sys.stdin
import shutil
import signal
import sys
import termios
import time
import tty

from .exceptions import *
from .general import SysCommand
from .hardware import AVAILABLE_GFX_DRIVERS, has_uefi
from .locale_helpers import list_keyboard_languages, verify_keyboard_layout, search_keyboard_layout
from .networking import list_interfaces
from .output import log
from .profiles import Profile


# TODO: Some inconsistencies between the selection processes.
#       Some return the keys from the options, some the values?


def get_terminal_height():
	return shutil.get_terminal_size().lines


def get_terminal_width():
	return shutil.get_terminal_size().columns


def get_longest_option(options):
	return max([len(x) for x in options])


def check_for_correct_username(username):
	if re.match(r'^[a-z_][a-z0-9_-]*\$?$', username) and len(username) <= 32:
		return True
	log(
		"The username you entered is invalid. Try again",
		level=logging.WARNING,
		fg='red'
	)
	return False


def do_countdown():
	SIG_TRIGGER = False

	def kill_handler(sig, frame):
		print()
		exit(0)

	def sig_handler(sig, frame):
		global SIG_TRIGGER
		SIG_TRIGGER = True
		signal.signal(signal.SIGINT, kill_handler)

	original_sigint_handler = signal.getsignal(signal.SIGINT)
	signal.signal(signal.SIGINT, sig_handler)

	for i in range(5, 0, -1):
		print(f"{i}", end='')

		for x in range(4):
			sys.stdout.flush()
			time.sleep(0.25)
			print(".", end='')

		if SIG_TRIGGER:
			abort = input('\nDo you really want to abort (y/n)? ')
			if abort.strip() != 'n':
				exit(0)

			if SIG_TRIGGER is False:
				sys.stdin.read()
			SIG_TRIGGER = False
			signal.signal(signal.SIGINT, sig_handler)
	print()
	signal.signal(signal.SIGINT, original_sigint_handler)
	return True


def get_password(prompt="Enter a password: "):
	while passwd := getpass.getpass(prompt):
		passwd_verification = getpass.getpass(prompt='And one more time for verification: ')
		if passwd != passwd_verification:
			log(' * Passwords did not match * ', fg='red')
			continue

		if len(passwd.strip()) <= 0:
			break

		return passwd
	return None


def print_large_list(options, padding=5, margin_bottom=0, separator=': '):
	highest_index_number_length = len(str(len(options)))
	longest_line = highest_index_number_length + len(separator) + get_longest_option(options) + padding
	spaces_without_option = longest_line - (len(separator) + highest_index_number_length)
	max_num_of_columns = get_terminal_width() // longest_line
	max_options_in_cells = max_num_of_columns * (get_terminal_height() - margin_bottom)

	if len(options) > max_options_in_cells:
		for index, option in enumerate(options):
			print(f"{index}: {option}")
		return 1, index
	else:
		for row in range(0, (get_terminal_height() - margin_bottom)):
			for column in range(row, len(options), (get_terminal_height() - margin_bottom)):
				spaces = " " * (spaces_without_option - len(options[column]))
				print(f"{str(column): >{highest_index_number_length}}{separator}{options[column]}", end=spaces)
			print()

	return column, row


def generic_multi_select(options, text="Select one or more of the options above (leave blank to continue): ", sort=True, default=None, allow_empty=False):
	# Checking if the options are different from `list` or `dict` or if they are empty
	if type(options) not in [list, dict]:
		log(f" * Generic multi-select doesn't support ({type(options)}) as type of options * ", fg='red')
		log(" * If problem persists, please create an issue on https://github.com/archlinux/archinstall/issues * ", fg='yellow')
		raise RequirementError("generic_multi_select() requires list or dictionary as options.")
	if not options:
		log(" * Generic multi-select didn't find any options to choose from * ", fg='red')
		log(" * If problem persists, please create an issue on https://github.com/archlinux/archinstall/issues * ", fg='yellow')
		raise RequirementError('generic_multi_select() requires at least one option to proceed.')
	# After passing the checks, function continues to work
	if type(options) == dict:
		options = list(options.values())
	if sort:
		options = sorted(options)

	section = MiniCurses(get_terminal_width(), len(options))

	selected_options = []

	while True:
		if not selected_options and default in options:
			selected_options.append(default)

		printed_options = []
		for option in options:
			if option in selected_options:
				printed_options.append(f'>> {option}')
			else:
				printed_options.append(f'{option}')

		section.clear(0, get_terminal_height() - section._cursor_y - 1)
		print_large_list(printed_options, margin_bottom=2)
		section._cursor_y = len(printed_options)
		section._cursor_x = 0
		section.write_line(text)
		section.input_pos = section._cursor_x
		selected_option = section.get_keyboard_input(end=None)
		# This string check is necessary to correct work with it
		# Without this, Python will raise AttributeError because of stripping `None`
		# It also allows to remove empty spaces if the user accidentally entered them.
		if isinstance(selected_option, str):
			selected_option = selected_option.strip()
		try:
			if not selected_option:
				if not selected_options and default:
					selected_options = [default]
				elif selected_options or allow_empty:
					break
				else:
					raise RequirementError('Please select at least one option to continue')
			elif selected_option.isnumeric():
				if (selected_option := int(selected_option)) >= len(options):
					raise RequirementError(f'Selected option "{selected_option}" is out of range')
				selected_option = options[selected_option]
				if selected_option in selected_options:
					selected_options.remove(selected_option)
				else:
					selected_options.append(selected_option)
			elif selected_option in options:
				if selected_option in selected_options:
					selected_options.remove(selected_option)
				else:
					selected_options.append(selected_option)
			else:
				raise RequirementError(f'Selected option "{selected_option}" does not exist in available options')
		except RequirementError as e:
			log(f" * {e} * ", fg='red')

	return selected_options


class MiniCurses:
	def __init__(self, width, height):
		self.width = width
		self.height = height

		self._cursor_y = 0
		self._cursor_x = 0

		self.input_pos = 0

	def write_line(self, text, clear_line=True):
		if clear_line:
			sys.stdout.flush()
			sys.stdout.write("\033[%dG" % 0)
			sys.stdout.flush()
			sys.stdout.write(" " * (get_terminal_width() - 1))
			sys.stdout.flush()
			sys.stdout.write("\033[%dG" % 0)
			sys.stdout.flush()
		sys.stdout.write(text)
		sys.stdout.flush()
		self._cursor_x += len(text)

	def clear(self, x, y):
		if x < 0:
			x = 0
		if y < 0:
			y = 0

		# import time
		# sys.stdout.write(f"Clearing from: {x, y}")
		# sys.stdout.flush()
		# time.sleep(2)

		sys.stdout.flush()
		sys.stdout.write('\033[%d;%df' % (y, x))
		for line in range(get_terminal_height() - y - 1, y):
			sys.stdout.write(" " * (get_terminal_width() - 1))
		sys.stdout.flush()
		sys.stdout.write('\033[%d;%df' % (y, x))
		sys.stdout.flush()

	def deal_with_control_characters(self, char):
		mapper = {
			'\x7f': 'BACKSPACE',
			'\r': 'CR',
			'\n': 'NL'
		}

		if (mapped_char := mapper.get(char, None)) == 'BACKSPACE':
			if self._cursor_x <= self.input_pos:
				# Don't backspace futher back than the cursor start position during input
				return True
			# Move back to the current known position (BACKSPACE doesn't updated x-pos)
			sys.stdout.flush()
			sys.stdout.write("\033[%dG" % self._cursor_x)
			sys.stdout.flush()

			# Write a blank space
			sys.stdout.flush()
			sys.stdout.write(" ")
			sys.stdout.flush()

			# And move back again
			sys.stdout.flush()
			sys.stdout.write("\033[%dG" % self._cursor_x)
			sys.stdout.flush()

			self._cursor_x -= 1

			return True
		elif mapped_char in ('CR', 'NL'):
			return True

		return None

	def get_keyboard_input(self, strip_rowbreaks=True, end='\n'):
		assert end in ['\r', '\n', None]

		poller = select.epoll()
		response = ''

		sys_fileno = sys.stdin.fileno()
		old_settings = termios.tcgetattr(sys_fileno)
		tty.setraw(sys_fileno)

		poller.register(sys.stdin.fileno(), select.EPOLLIN)

		eof = False
		while eof is False:
			for fileno, event in poller.poll(0.025):
				char = sys.stdin.read(1)

				# sys.stdout.write(f"{[char]}")
				# sys.stdout.flush()

				if newline := (char in ('\n', '\r')):
					eof = True

				if not newline or strip_rowbreaks is False:
					response += char

				if self.deal_with_control_characters(char) is not True:
					self.write_line(response[-1], clear_line=False)

		termios.tcsetattr(sys_fileno, termios.TCSADRAIN, old_settings)

		if end:
			sys.stdout.write(end)
			sys.stdout.flush()
			self._cursor_x = 0
			self._cursor_y += 1

		if response:
			return response


def ask_for_superuser_account(prompt='Username for required superuser with sudo privileges: ', forced=False):
	while 1:
		new_user = input(prompt).strip(' ')

		if not new_user and forced:
			# TODO: make this text more generic?
			#       It's only used to create the first sudo user when root is disabled in guided.py
			log(' * Since root is disabled, you need to create a least one superuser!', fg='red')
			continue
		elif not new_user and not forced:
			raise UserError("No superuser was created.")
		elif not check_for_correct_username(new_user):
			continue

		password = get_password(prompt=f'Password for user {new_user}: ')
		return {new_user: {"!password": password}}


def ask_for_additional_users(prompt='Any additional users to install (leave blank for no users): '):
	users = {}
	superusers = {}

	while 1:
		new_user = input(prompt).strip(' ')
		if not new_user:
			break
		if not check_for_correct_username(new_user):
			continue
		password = get_password(prompt=f'Password for user {new_user}: ')

		if input("Should this user be a superuser (sudoer) [y/N]: ").strip(' ').lower() in ('y', 'yes'):
			superusers[new_user] = {"!password": password}
		else:
			users[new_user] = {"!password": password}

	return users, superusers


def ask_for_a_timezone():
	while True:
		timezone = input('Enter a valid timezone (examples: Europe/Stockholm, US/Eastern) or press enter to use UTC: ').strip().strip('*.')
		if timezone == '':
			timezone = 'UTC'
		if (pathlib.Path("/usr") / "share" / "zoneinfo" / timezone).exists():
			return timezone
		else:
			log(
				f"Specified timezone {timezone} does not exist.",
				level=logging.WARNING,
				fg='red'
			)


def ask_for_bootloader() -> str:
	bootloader = "systemd-bootctl"
	if not has_uefi():
		bootloader = "grub-install"
	else:
		bootloader_choice = input("Would you like to use GRUB as a bootloader instead of systemd-boot? [y/N] ").lower()
		if bootloader_choice == "y":
			bootloader = "grub-install"
	return bootloader


def ask_for_audio_selection():
	audio = "pulseaudio"  # Default for most desktop environments
	pipewire_choice = input("Would you like to install pipewire instead of pulseaudio as the default audio server? [Y/n] ").lower()
	if pipewire_choice in ("y", ""):
		audio = "pipewire"

	return audio


def ask_to_configure_network():
	# Optionally configure one network interface.
	# while 1:
	# {MAC: Ifname}
	interfaces = {
		'ISO-CONFIG': 'Copy ISO network configuration to installation',
		'NetworkManager': 'Use NetworkManager to control and manage your internet connection',
		**list_interfaces()
	}

	nic = generic_select(interfaces, "Select one network interface to configure (leave blank to skip): ")
	if nic and nic != 'Copy ISO network configuration to installation':
		if nic == 'Use NetworkManager to control and manage your internet connection':
			return {'nic': nic, 'NetworkManager': True}

		# Current workaround:
		# For selecting modes without entering text within brackets,
		# printing out this part separate from options, passed in
		# `generic_select`
		modes = ['DHCP (auto detect)', 'IP (static)']
		for index, mode in enumerate(modes):
			print(f"{index}: {mode}")

		mode = generic_select(['DHCP', 'IP'], f"Select which mode to configure for {nic} or leave blank for DHCP: ", options_output=False)
		if mode == 'IP':
			while 1:
				ip = input(f"Enter the IP and subnet for {nic} (example: 192.168.0.5/24): ").strip()
				# Implemented new check for correct IP/subnet input
				try:
					ipaddress.ip_interface(ip)
					break
				except ValueError:
					log(
						"You need to enter a valid IP in IP-config mode.",
						level=logging.WARNING,
						fg='red'
					)

			# Implemented new check for correct gateway IP address
			while 1:
				gateway = input('Enter your gateway (router) IP address or leave blank for none: ').strip()
				try:
					if len(gateway) == 0:
						gateway = None
					else:
						ipaddress.ip_address(gateway)
					break
				except ValueError:
					log(
						"You need to enter a valid gateway (router) IP address.",
						level=logging.WARNING,
						fg='red'
					)

			dns = None
			if len(dns_input := input('Enter your DNS servers (space separated, blank for none): ').strip()):
				dns = dns_input.split(' ')

			return {'nic': nic, 'dhcp': False, 'ip': ip, 'gateway': gateway, 'dns': dns}
		else:
			return {'nic': nic}
	elif nic:
		return nic

	return {}


def ask_for_disk_layout():
	options = {
		'keep-existing': 'Keep existing partition layout and select which ones to use where',
		'format-all': 'Format entire drive and setup a basic partition scheme',
		'abort': 'Abort the installation',
	}

	value = generic_select(options, "Found partitions on the selected drive, (select by number) what you want to do: ", allow_empty_input=False, sort=True)
	return next((key for key, val in options.items() if val == value), None)


def ask_for_main_filesystem_format():
	options = {
		'btrfs': 'btrfs',
		'ext4': 'ext4',
		'xfs': 'xfs',
		'f2fs': 'f2fs'
	}

	value = generic_select(options, "Select which filesystem your main partition should use (by number or name): ", allow_empty_input=False)
	return next((key for key, val in options.items() if val == value), None)


def generic_select(options, input_text="Select one of the above by index or absolute value: ", allow_empty_input=True, options_output=True, sort=False):
	"""
	A generic select function that does not output anything
	other than the options and their indexes. As an example:

	generic_select(["first", "second", "third option"])
	0: first
	1: second
	2: third option

	When the user has entered the option correctly,
	this function returns an item from list, a string, or None
	"""

	# Checking if the options are different from `list` or `dict` or if they are empty
	if type(options) not in [list, dict]:
		log(f" * Generic select doesn't support ({type(options)}) as type of options * ", fg='red')
		log(" * If problem persists, please create an issue on https://github.com/archlinux/archinstall/issues * ", fg='yellow')
		raise RequirementError("generic_select() requires list or dictionary as options.")
	if not options:
		log(" * Generic select didn't find any options to choose from * ", fg='red')
		log(" * If problem persists, please create an issue on https://github.com/archlinux/archinstall/issues * ", fg='yellow')
		raise RequirementError('generic_select() requires at least one option to proceed.')
	# After passing the checks, function continues to work
	if type(options) == dict:
		# To allow only `list` and `dict`, converting values of options here.
		# Therefore, now we can only provide the dictionary itself
		options = list(options.values())
	if sort:
		# As we pass only list and dict (converted to list), we can skip converting to list
		options = sorted(options)

	# Added ability to disable the output of options items,
	# if another function displays something different from this
	if options_output:
		for index, option in enumerate(options):
			print(f"{index}: {option}")

	# The new changes introduce a single while loop for all inputs processed by this function
	# Now the try...except block handles validation for invalid input from the user
	while True:
		try:
			selected_option = input(input_text).strip()
			if not selected_option:
				# `allow_empty_input` parameter handles return of None on empty input, if necessary
				# Otherwise raise `RequirementError`
				if allow_empty_input:
					return None
				raise RequirementError('Please select an option to continue')
			# Replaced `isdigit` with` isnumeric` to discard all negative numbers
			elif selected_option.isnumeric():
				if (selected_option := int(selected_option)) >= len(options):
					raise RequirementError(f'Selected option "{selected_option}" is out of range')
				selected_option = options[selected_option]
				break
			elif selected_option in options:
				break  # We gave a correct absolute value
			else:
				raise RequirementError(f'Selected option "{selected_option}" does not exist in available options')
		except RequirementError as err:
			log(f" * {err} * ", fg='red')

	return selected_option


def select_disk(dict_o_disks):
	"""
	Asks the user to select a harddrive from the `dict_o_disks` selection.
	Usually this is combined with :ref:`archinstall.list_drives`.

	:param dict_o_disks: A `dict` where keys are the drive-name, value should be a dict containing drive information.
	:type dict_o_disks: dict

	:return: The name/path (the dictionary key) of the selected drive
	:rtype: str
	"""
	drives = sorted(list(dict_o_disks.keys()))
	if len(drives) >= 1:
		for index, drive in enumerate(drives):
			print(f"{index}: {drive} ({dict_o_disks[drive]['size'], dict_o_disks[drive].device, dict_o_disks[drive]['label']})")

		log("You can skip selecting a drive and partitioning and use whatever drive-setup is mounted at /mnt (experimental)", fg="yellow")
		drive = generic_select(drives, 'Select one of the above disks (by name or number) or leave blank to use /mnt: ', options_output=False)
		if not drive:
			return drive

		drive = dict_o_disks[drive]
		return drive

	raise DiskError('select_disk() requires a non-empty dictionary of disks to select from.')


def select_profile(options):
	"""
	Asks the user to select a profile from the `options` dictionary parameter.
	Usually this is combined with :ref:`archinstall.list_profiles`.

	:param options: A `dict` where keys are the profile name, value should be a dict containing profile information.
	:type options: dict

	:return: The name/dictionary key of the selected profile
	:rtype: str
	"""
	profiles = sorted(list(options))

	if len(profiles) >= 1:
		for index, profile in enumerate(profiles):
			print(f"{index}: {profile}")

		print(' -- The above list is a set of pre-programmed profiles. --')
		print(' -- They might make it easier to install things like desktop environments. --')
		print(' -- (Leave blank and hit enter to skip this step and continue) --')

		selected_profile = generic_select(profiles, 'Enter a pre-programmed profile name if you want to install one: ', options_output=False)
		if selected_profile:
			return Profile(None, selected_profile)
	else:
		raise RequirementError("Selecting profiles require a least one profile to be given as an option.")

<<<<<<< HEAD
def select_language(options, show_only_country_codes=True, input_text='Select one of the above keyboard languages (by number or full name): '):
=======

def select_language(options, show_only_country_codes=True):
>>>>>>> f56bfd5a
	"""
	Asks the user to select a language from the `options` dictionary parameter.
	Usually this is combined with :ref:`archinstall.list_keyboard_languages`.

	:param options: A `generator` or `list` where keys are the language name, value should be a dict containing language information.
	:type options: generator or list

	:param show_only_country_codes: Filters out languages that are not len(lang) == 2. This to limit the number of results from stuff like dvorak and x-latin1 alternatives.
	:type show_only_country_codes: bool

	:return: The language/dictionary key of the selected language
	:rtype: str
	"""
	default_keyboard_language = 'us'

	if show_only_country_codes:
		languages = sorted([language for language in list(options) if len(language) == 2])
	else:
		languages = sorted(list(options))

	if len(languages) >= 1:
		print_large_list(languages, margin_bottom=4)

		print(" -- You can choose a layout that isn't in this list, but whose name you know --")
		print(" -- Also, you can enter '?' or 'help' to search for more languages, or skip to use {DEFAULT_KEYBOARD_LANGUAGE} layout --")

		while True:
			selected_language = input(input_text)
			if not selected_language:
				return default_keyboard_language
			elif selected_language.lower() in ('?', 'help'):
				while True:
					filter_string = input("Search for layout containing (example: \"sv-\") or enter 'exit' to exit from search: ")

					if filter_string.lower() == 'exit':
						return select_language(list_keyboard_languages())

					new_options = list(search_keyboard_layout(filter_string))

					if len(new_options) <= 0:
						log(f"Search string '{filter_string}' yielded no results, please try another search.", fg='yellow')
						continue

					return select_language(new_options, show_only_country_codes=False)
			elif selected_language.isnumeric():
				selected_language = int(selected_language)
				if selected_language >= len(languages):
					log(' * Selected option is out of range * ', fg='red')
					continue
				return languages[selected_language]
			elif verify_keyboard_layout(selected_language):
				return selected_language
			else:
				log(" * Given language wasn't found * ", fg='red')

	raise RequirementError("Selecting languages require a least one language to be given as an option.")


def select_mirror_regions(mirrors, show_top_mirrors=True):
	"""
	Asks the user to select a mirror or region from the `mirrors` dictionary parameter.
	Usually this is combined with :ref:`archinstall.list_mirrors`.

	:param mirrors: A `dict` where keys are the mirror region name, value should be a dict containing mirror information.
	:type mirrors: dict

	:param show_top_mirrors: Will limit the list to the top 10 fastest mirrors based on rank-mirror *(Currently not implemented but will be)*.
	:type show_top_mirrors: bool

	:return: The dictionary information about a mirror/region.
	:rtype: dict
	"""

	# TODO: Support multiple options and country codes, SE,UK for instance.
	regions = sorted(list(mirrors.keys()))
	selected_mirrors = {}

	if len(regions) >= 1:
		print_large_list(regions, margin_bottom=4)

		print(' -- You can skip this step by leaving the option blank --')
		selected_mirror = generic_select(regions, 'Select one of the above regions to download packages from (by number or full name): ', options_output=False)
		if not selected_mirror:
			# Returning back empty options which can be both used to
			# do "if x:" logic as well as do `x.get('mirror', {}).get('sub', None)` chaining
			return {}

		# I'm leaving "mirrors" on purpose here.
		# Since region possibly contains a known region of
		# all possible regions, and we might want to write
		# for instance Sweden (if we know that exists) without having to
		# go through the search step.

		selected_mirrors[selected_mirror] = mirrors[selected_mirror]
		return selected_mirrors

	raise RequirementError("Selecting mirror region require a least one region to be given as an option.")


def select_driver(options=AVAILABLE_GFX_DRIVERS):
	"""
	Some what convoluted function, which's job is simple.
	Select a graphics driver from a pre-defined set of popular options.

	(The template xorg is for beginner users, not advanced, and should
	there for appeal to the general public first and edge cases later)
	"""

	drivers = sorted(list(options))
	default_option = options["All open-source (default)"]

	if drivers:
		lspci = SysCommand('/usr/bin/lspci')
		for line in lspci.trace_log.split(b'\r\n'):
			if b' vga ' in line.lower():
				if b'nvidia' in line.lower():
					print(' ** nvidia card detected, suggested driver: nvidia **')
				elif b'amd' in line.lower():
					print(' ** AMD card detected, suggested driver: AMD / ATI **')

		initial_option = generic_select(drivers, input_text="Select your graphics card driver: ")

		if not initial_option:
			return default_option

		selected_driver = options[initial_option]

		if type(selected_driver) == dict:
			driver_options = sorted(list(selected_driver))

			driver_package_group = generic_select(driver_options, f'Which driver-type do you want for {initial_option}: ', allow_empty_input=False)
			driver_package_group = selected_driver[driver_package_group]

			return driver_package_group

		return selected_driver

	raise RequirementError("Selecting drivers require a least one profile to be given as an option.")


def select_kernel(options):
	"""
	Asks the user to select a kernel for system.

	:param options: A `list` with kernel options
	:type options: list

	:return: The string as a selected kernel
	:rtype: string
	"""

	default_kernel = "linux"

	kernels = sorted(list(options))

	if kernels:
		return generic_multi_select(kernels, f"Choose which kernels to use (leave blank for default: {default_kernel}): ", default=default_kernel, sort=False)

	raise RequirementError("Selecting kernels require a least one kernel to be given as an option.")<|MERGE_RESOLUTION|>--- conflicted
+++ resolved
@@ -590,12 +590,8 @@
 	else:
 		raise RequirementError("Selecting profiles require a least one profile to be given as an option.")
 
-<<<<<<< HEAD
+
 def select_language(options, show_only_country_codes=True, input_text='Select one of the above keyboard languages (by number or full name): '):
-=======
-
-def select_language(options, show_only_country_codes=True):
->>>>>>> f56bfd5a
 	"""
 	Asks the user to select a language from the `options` dictionary parameter.
 	Usually this is combined with :ref:`archinstall.list_keyboard_languages`.
