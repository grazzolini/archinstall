--- conflicted
+++ resolved
@@ -1,5 +1,12 @@
-import getpass, pathlib, os, shutil, re
-import sys, time, signal, ipaddress
+import getpass
+import pathlib
+import os
+import shutil
+import re
+import sys
+import time
+import signal
+import ipaddress
 from .exceptions import *
 from .profiles import Profile
 from .locale_helpers import list_keyboard_languages, verify_keyboard_layout, search_keyboard_layout
@@ -9,520 +16,553 @@
 from .general import sys_command
 from .hardware import AVAILABLE_GFX_DRIVERS, hasUEFI
 
-## TODO: Some inconsistencies between the selection processes.
-##       Some return the keys from the options, some the values?
+# TODO: Some inconsistencies between the selection processes.
+# Some return the keys from the options, some the values?
+
 
 def get_terminal_height():
-	return shutil.get_terminal_size().lines
+    return shutil.get_terminal_size().lines
+
 
 def get_terminal_width():
-	return shutil.get_terminal_size().columns
+    return shutil.get_terminal_size().columns
+
 
 def get_longest_option(options):
-	return max([len(x) for x in options])
+    return max([len(x) for x in options])
+
 
 def check_for_correct_username(username):
-	if re.match(r'^[a-z_][a-z0-9_-]*\$?$', username) and len(username) <= 32:
-		return True
-	log(
-		"The username you entered is invalid. Try again",
-		level=LOG_LEVELS.Warning,
-		fg='red'
-	)
-	return False
+    if re.match(r'^[a-z_][a-z0-9_-]*\$?$', username) and len(username) <= 32:
+        return True
+    log(
+        "The username you entered is invalid. Try again",
+        level=LOG_LEVELS.Warning,
+        fg='red'
+    )
+    return False
+
 
 def do_countdown():
-	SIG_TRIGGER = False
-	def kill_handler(sig, frame):
-		print()
-		exit(0)
-
-	def sig_handler(sig, frame):
-		global SIG_TRIGGER
-		SIG_TRIGGER = True
-		signal.signal(signal.SIGINT, kill_handler)
-
-	original_sigint_handler = signal.getsignal(signal.SIGINT)
-	signal.signal(signal.SIGINT, sig_handler)
-
-	for i in range(5, 0, -1):
-		print(f"{i}", end='')
-
-		for x in range(4):
-			sys.stdout.flush()
-			time.sleep(0.25)
-			print(".", end='')
-
-		if SIG_TRIGGER:
-			abort = input('\nDo you really want to abort (y/n)? ')
-			if abort.strip() != 'n':
-				exit(0)
-
-			if SIG_TRIGGER is False:
-				sys.stdin.read()
-			SIG_TRIGGER = False
-			signal.signal(signal.SIGINT, sig_handler)
-	print()
-	signal.signal(signal.SIGINT, original_sigint_handler)
-	return True
+    SIG_TRIGGER = False
+
+    def kill_handler(sig, frame):
+        print()
+        exit(0)
+
+    def sig_handler(sig, frame):
+        global SIG_TRIGGER
+        SIG_TRIGGER = True
+        signal.signal(signal.SIGINT, kill_handler)
+
+    original_sigint_handler = signal.getsignal(signal.SIGINT)
+    signal.signal(signal.SIGINT, sig_handler)
+
+    for i in range(5, 0, -1):
+        print(f"{i}", end='')
+
+        for x in range(4):
+            sys.stdout.flush()
+            time.sleep(0.25)
+            print(".", end='')
+
+        if SIG_TRIGGER:
+            abort = input('\nDo you really want to abort (y/n)? ')
+            if abort.strip() != 'n':
+                exit(0)
+
+            if SIG_TRIGGER is False:
+                sys.stdin.read()
+            SIG_TRIGGER = False
+            signal.signal(signal.SIGINT, sig_handler)
+    print()
+    signal.signal(signal.SIGINT, original_sigint_handler)
+    return True
+
 
 def get_password(prompt="Enter a password: "):
-	while (passwd := getpass.getpass(prompt)):
-		passwd_verification = getpass.getpass(prompt='And one more time for verification: ')
-		if passwd != passwd_verification:
-			log(' * Passwords did not match * ', fg='red')
-			continue
-
-		if len(passwd.strip()) <= 0:
-			break
-
-		return passwd
-	return None
+    while (passwd := getpass.getpass(prompt)):
+        passwd_verification = getpass.getpass(
+            prompt='And one more time for verification: ')
+        if passwd != passwd_verification:
+            log(' * Passwords did not match * ', fg='red')
+            continue
+
+        if len(passwd.strip()) <= 0:
+            break
+
+        return passwd
+    return None
+
 
 def print_large_list(options, padding=5, margin_bottom=0, separator=': '):
-	highest_index_number_length = len(str(len(options)))
-	longest_line = highest_index_number_length + len(separator) + get_longest_option(options) + padding
-	max_num_of_columns = get_terminal_width() // longest_line
-	max_options_in_cells = max_num_of_columns * (get_terminal_height()-margin_bottom)
-
-	if (len(options) > max_options_in_cells):
-		for index, option in enumerate(options):
-			print(f"{index}: {option}")
-	else:
-		for row in range(0, (get_terminal_height()-margin_bottom)):
-			for column in range(row, len(options), (get_terminal_height()-margin_bottom)):
-				spaces = " "*(longest_line - len(options[column]))
-				print(f"{str(column): >{highest_index_number_length}}{separator}{options[column]}", end = spaces)
-			print()
+    highest_index_number_length = len(str(len(options)))
+    longest_line = highest_index_number_length + \
+        len(separator) + get_longest_option(options) + padding
+    max_num_of_columns = get_terminal_width() // longest_line
+    max_options_in_cells = max_num_of_columns * \
+        (get_terminal_height()-margin_bottom)
+
+    if (len(options) > max_options_in_cells):
+        for index, option in enumerate(options):
+            print(f"{index}: {option}")
+    else:
+        for row in range(0, (get_terminal_height()-margin_bottom)):
+            for column in range(row, len(options), (get_terminal_height()-margin_bottom)):
+                spaces = " "*(longest_line - len(options[column]))
+                print(
+                    f"{str(column): >{highest_index_number_length}}{separator}{options[column]}", end=spaces)
+            print()
+
 
 def ask_for_superuser_account(prompt='Username for required super-user with sudo privileges: ', forced=False):
-	while 1:
-		new_user = input(prompt).strip(' ')
-
-		if not new_user and forced:
-			# TODO: make this text more generic?
-			#       It's only used to create the first sudo user when root is disabled in guided.py
-			log(' * Since root is disabled, you need to create a least one (super) user!', fg='red')
-			continue
-		elif not new_user and not forced:
-			raise UserError("No superuser was created.")
-		elif not check_for_correct_username(new_user):
-			continue
-
-		password = get_password(prompt=f'Password for user {new_user}: ')
-		return {new_user: {"!password" : password}}
+    while 1:
+        new_user = input(prompt).strip(' ')
+
+        if not new_user and forced:
+            # TODO: make this text more generic?
+            #       It's only used to create the first sudo user when root is disabled in guided.py
+            log(' * Since root is disabled, you need to create a least one (super) user!', fg='red')
+            continue
+        elif not new_user and not forced:
+            raise UserError("No superuser was created.")
+        elif not check_for_correct_username(new_user):
+            continue
+
+        password = get_password(prompt=f'Password for user {new_user}: ')
+        return {new_user: {"!password": password}}
+
 
 def ask_for_additional_users(prompt='Any additional users to install (leave blank for no users): '):
-	users = {}
-	super_users = {}
-
-	while 1:
-		new_user = input(prompt).strip(' ')
-		if not new_user:
-			break
-		if not check_for_correct_username(new_user):
-			continue
-		password = get_password(prompt=f'Password for user {new_user}: ')
-		
-		if input("Should this user be a sudo (super) user (y/N): ").strip(' ').lower() in ('y', 'yes'):
-			super_users[new_user] = {"!password" : password}
-		else:
-			users[new_user] = {"!password" : password}
-
-	return users, super_users
+    users = {}
+    super_users = {}
+
+    while 1:
+        new_user = input(prompt).strip(' ')
+        if not new_user:
+            break
+        if not check_for_correct_username(new_user):
+            continue
+        password = get_password(prompt=f'Password for user {new_user}: ')
+
+        if input("Should this user be a sudo (super) user (y/N): ").strip(' ').lower() in ('y', 'yes'):
+            super_users[new_user] = {"!password": password}
+        else:
+            users[new_user] = {"!password": password}
+
+    return users, super_users
+
 
 def ask_for_a_timezone():
-<<<<<<< HEAD
-	while True:
-		timezone = input('Enter a valid timezone (examples: Europe/Stockholm, US/Eastern) or press enter to use UTC: ').strip().strip('*.')
-		if timezone == '':
-			timezone = 'UTC'
-		if (pathlib.Path("/usr")/"share"/"zoneinfo"/timezone).exists():
-			return timezone
-		else:
-			log(
-				f"Specified timezone {timezone} does not exist.",
-				level=LOG_LEVELS.Warning,
-				fg='red'
-			)
-		
-=======
-	timezone = input('Enter a valid timezone (examples: Europe/Stockholm, US/Eastern) or press enter to use UTC: ').strip()
-	if timezone == '':
-		timezone = 'UTC'
-	if (pathlib.Path("/usr")/"share"/"zoneinfo"/timezone).exists():
-		return timezone
-	else:
-		log(
-			f"Time zone {timezone} does not exist, continuing with system default.",
-			level=LOG_LEVELS.Warning,
-			fg='red'
-		)
+    timezone = input(
+        'Enter a valid timezone (examples: Europe/Stockholm, US/Eastern) or press enter to use UTC: ').strip()
+    if timezone == '':
+        timezone = 'UTC'
+    if (pathlib.Path("/usr")/"share"/"zoneinfo"/timezone).exists():
+        return timezone
+    else:
+        log(
+            f"Time zone {timezone} does not exist, continuing with system default.",
+            level=LOG_LEVELS.Warning,
+            fg='red'
+        )
+
 
 def ask_for_bootloader() -> str:
-	bootloader = "systemd-bootctl"
-	if hasUEFI()==False:
-		bootloader="grub-install"
-	else:
-		bootloader_choice = input("Would you like to use GRUB as a bootloader instead of systemd-boot? [y/N] ").lower()
-		if bootloader_choice == "y":
-			bootloader="grub-install"
-	return bootloader
-
->>>>>>> 1f6094ea
+    bootloader = "systemd-bootctl"
+    if hasUEFI() == False:
+        bootloader = "grub-install"
+    else:
+        bootloader_choice = input(
+            "Would you like to use GRUB as a bootloader instead of systemd-boot? [y/N] ").lower()
+        if bootloader_choice == "y":
+            bootloader = "grub-install"
+    return bootloader
+
+
 def ask_for_audio_selection():
-	audio = "pulseaudio" # Default for most desktop environments
-	pipewire_choice = input("Would you like to install pipewire instead of pulseaudio as the default audio server? [Y/n] ").lower()
-	if pipewire_choice in ("y", ""):
-		audio = "pipewire"
-
-	return audio
+    audio = "pulseaudio"  # Default for most desktop environments
+    pipewire_choice = input(
+        "Would you like to install pipewire instead of pulseaudio as the default audio server? [Y/n] ").lower()
+    if pipewire_choice in ("y", ""):
+        audio = "pipewire"
+
+    return audio
+
 
 def ask_to_configure_network():
-	# Optionally configure one network interface.
-	#while 1:
-	# {MAC: Ifname}
-	interfaces = {
-		'ISO-CONFIG' : 'Copy ISO network configuration to installation',
-		'NetworkManager':'Use NetworkManager to control and manage your internet connection',
-		**list_interfaces()
-	}
-
-	nic = generic_select(interfaces, "Select one network interface to configure (leave blank to skip): ")
-	if nic and nic != 'Copy ISO network configuration to installation':
-		if nic == 'Use NetworkManager to control and manage your internet connection':
-			return {'nic': nic,'NetworkManager':True}
-
-		# Current workaround:
-		# For selecting modes without entering text within brackets,
-		# printing out this part separate from options, passed in
-		# `generic_select`
-		modes = ['DHCP (auto detect)', 'IP (static)']
-		for index, mode in enumerate(modes):
-			print(f"{index}: {mode}")
-
-		mode = generic_select(['DHCP', 'IP'], f"Select which mode to configure for {nic} or leave blank for DHCP: ",
-							 options_output=False)
-		if mode == 'IP':
-			while 1:
-				ip = input(f"Enter the IP and subnet for {nic} (example: 192.168.0.5/24): ").strip()
-				# Implemented new check for correct IP/subnet input
-				try:
-					ipaddress.ip_interface(ip)
-					break
-				except ValueError:
-					log(
-						"You need to enter a valid IP in IP-config mode.",
-						level=LOG_LEVELS.Warning,
-						fg='red'
-					)
-
-			# Implemented new check for correct gateway IP address
-			while 1:
-				gateway = input('Enter your gateway (router) IP address or leave blank for none: ').strip()
-				try:
-					if len(gateway) == 0:
-						gateway = None
-					else:
-						ipaddress.ip_address(gateway)
-					break
-				except ValueError:
-					log(
-						"You need to enter a valid gateway (router) IP address.",
-						level=LOG_LEVELS.Warning,
-						fg='red'
-					)
-
-			dns = None
-			if len(dns_input := input('Enter your DNS servers (space separated, blank for none): ').strip()):
-				dns = dns_input.split(' ')
-
-			return {'nic': nic, 'dhcp': False, 'ip': ip, 'gateway' : gateway, 'dns' : dns}
-		else:
-			return {'nic': nic}
-	elif nic:
-		return nic
-
-	return {}
+    # Optionally configure one network interface.
+    # while 1:
+    # {MAC: Ifname}
+    interfaces = {
+        'ISO-CONFIG': 'Copy ISO network configuration to installation',
+        'NetworkManager': 'Use NetworkManager to control and manage your internet connection',
+        **list_interfaces()
+    }
+
+    nic = generic_select(
+        interfaces, "Select one network interface to configure (leave blank to skip): ")
+    if nic and nic != 'Copy ISO network configuration to installation':
+        if nic == 'Use NetworkManager to control and manage your internet connection':
+            return {'nic': nic, 'NetworkManager': True}
+
+        # Current workaround:
+        # For selecting modes without entering text within brackets,
+        # printing out this part separate from options, passed in
+        # `generic_select`
+        modes = ['DHCP (auto detect)', 'IP (static)']
+        for index, mode in enumerate(modes):
+            print(f"{index}: {mode}")
+
+        mode = generic_select(['DHCP', 'IP'], f"Select which mode to configure for {nic} or leave blank for DHCP: ",
+                              options_output=False)
+        if mode == 'IP':
+            while 1:
+                ip = input(
+                    f"Enter the IP and subnet for {nic} (example: 192.168.0.5/24): ").strip()
+                # Implemented new check for correct IP/subnet input
+                try:
+                    ipaddress.ip_interface(ip)
+                    break
+                except ValueError:
+                    log(
+                        "You need to enter a valid IP in IP-config mode.",
+                        level=LOG_LEVELS.Warning,
+                        fg='red'
+                    )
+
+            # Implemented new check for correct gateway IP address
+            while 1:
+                gateway = input(
+                    'Enter your gateway (router) IP address or leave blank for none: ').strip()
+                try:
+                    if len(gateway) == 0:
+                        gateway = None
+                    else:
+                        ipaddress.ip_address(gateway)
+                    break
+                except ValueError:
+                    log(
+                        "You need to enter a valid gateway (router) IP address.",
+                        level=LOG_LEVELS.Warning,
+                        fg='red'
+                    )
+
+            dns = None
+            if len(dns_input := input('Enter your DNS servers (space separated, blank for none): ').strip()):
+                dns = dns_input.split(' ')
+
+            return {'nic': nic, 'dhcp': False, 'ip': ip, 'gateway': gateway, 'dns': dns}
+        else:
+            return {'nic': nic}
+    elif nic:
+        return nic
+
+    return {}
+
 
 def ask_for_disk_layout():
-	options = {
-		'keep-existing' : 'Keep existing partition layout and select which ones to use where',
-		'format-all' : 'Format entire drive and setup a basic partition scheme',
-		'abort' : 'Abort the installation'
-	}
-
-	value = generic_select(options, "Found partitions on the selected drive, (select by number) what you want to do: ",
-						  allow_empty_input=False, sort=True)
-	return next((key for key, val in options.items() if val == value), None)
+    options = {
+        'keep-existing': 'Keep existing partition layout and select which ones to use where',
+        'format-all': 'Format entire drive and setup a basic partition scheme',
+        'abort': 'Abort the installation'
+    }
+
+    value = generic_select(options, "Found partitions on the selected drive, (select by number) what you want to do: ",
+                           allow_empty_input=False, sort=True)
+    return next((key for key, val in options.items() if val == value), None)
+
 
 def ask_for_main_filesystem_format():
-	options = {
-		'btrfs' : 'btrfs',
-		'ext4' : 'ext4',
-		'xfs' : 'xfs',
-		'f2fs' : 'f2fs'
-	}
-
-	value = generic_select(options, "Select which filesystem your main partition should use (by number or name): ",
-						  allow_empty_input=False)
-	return next((key for key, val in options.items() if val == value), None)
+    options = {
+        'btrfs': 'btrfs',
+        'ext4': 'ext4',
+        'xfs': 'xfs',
+        'f2fs': 'f2fs'
+    }
+
+    value = generic_select(options, "Select which filesystem your main partition should use (by number or name): ",
+                           allow_empty_input=False)
+    return next((key for key, val in options.items() if val == value), None)
+
 
 def generic_select(options, input_text="Select one of the above by index or absolute value: ", allow_empty_input=True, options_output=True, sort=False):
-	"""
-	A generic select function that does not output anything
-	other than the options and their indexes. As an example:
-
-	generic_select(["first", "second", "third option"])
-	0: first
-	1: second
-	2: third option
-
-	When the user has entered the option correctly,
-	this function returns an item from list, a string, or None
-	"""
-
-	# Checking if options are different from `list` or `dict`
-	if type(options) not in [list, dict]:
-		log(f" * Generic select doesn't support ({type(options)}) as type of options * ", fg='red')
-		log(" * If problem persists, please create an issue on https://github.com/archlinux/archinstall/issues * ", fg='yellow')
-		raise RequirementError("generic_select() requires list or dictionary as options.")
-	# To allow only `list` and `dict`, converting values of options here.
-	# Therefore, now we can only provide the dictionary itself
-	if type(options) == dict: options = list(options.values())
-	if sort: options = sorted(options) # As we pass only list and dict (converted to list), we can skip converting to list
-	if len(options) == 0:
-		log(f" * Generic select didn't find any options to choose from * ", fg='red')
-		log(" * If problem persists, please create an issue on https://github.com/archlinux/archinstall/issues * ", fg='yellow')
-		raise RequirementError('generic_select() requires at least one option to proceed.')
-	
-
-	# Added ability to disable the output of options items,
-	# if another function displays something different from this
-	if options_output:
-		for index, option in enumerate(options):
-			print(f"{index}: {option}")
-
-	# The new changes introduce a single while loop for all inputs processed by this function
-	# Now the try...except...else block handles validation for invalid input from the user
-	while True:
-		try:
-			selected_option = input(input_text)
-			if len(selected_option.strip()) == 0:
-				# `allow_empty_input` parameter handles return of None on empty input, if necessary
-				# Otherwise raise `RequirementError`
-				if allow_empty_input:
-					return None
-				raise RequirementError('Please select an option to continue')
-			# Replaced `isdigit` with` isnumeric` to discard all negative numbers
-			elif selected_option.isnumeric():
-				selected_option = int(selected_option)
-				if selected_option >= len(options):
-					raise RequirementError(f'Selected option "{selected_option}" is out of range')
-				selected_option = options[selected_option]
-			elif selected_option in options:
-				break # We gave a correct absolute value
-			else:
-				raise RequirementError(f'Selected option "{selected_option}" does not exist in available options')
-		except RequirementError as err:
-			log(f" * {err} * ", fg='red')
-			continue
-		else:
-			break
-
-	return selected_option
+    """
+    A generic select function that does not output anything
+    other than the options and their indexes. As an example:
+
+    generic_select(["first", "second", "third option"])
+    0: first
+    1: second
+    2: third option
+
+    When the user has entered the option correctly,
+    this function returns an item from list, a string, or None
+    """
+
+    # Checking if options are different from `list` or `dict`
+    if type(options) not in [list, dict]:
+        log(
+            f" * Generic select doesn't support ({type(options)}) as type of options * ", fg='red')
+        log(" * If problem persists, please create an issue on https://github.com/archlinux/archinstall/issues * ", fg='yellow')
+        raise RequirementError(
+            "generic_select() requires list or dictionary as options.")
+    # To allow only `list` and `dict`, converting values of options here.
+    # Therefore, now we can only provide the dictionary itself
+    if type(options) == dict:
+        options = list(options.values())
+    if sort:
+        # As we pass only list and dict (converted to list), we can skip converting to list
+        options = sorted(options)
+    if len(options) == 0:
+        log(f" * Generic select didn't find any options to choose from * ", fg='red')
+        log(" * If problem persists, please create an issue on https://github.com/archlinux/archinstall/issues * ", fg='yellow')
+        raise RequirementError(
+            'generic_select() requires at least one option to proceed.')
+
+    # Added ability to disable the output of options items,
+    # if another function displays something different from this
+    if options_output:
+        for index, option in enumerate(options):
+            print(f"{index}: {option}")
+
+    # The new changes introduce a single while loop for all inputs processed by this function
+    # Now the try...except...else block handles validation for invalid input from the user
+    while True:
+        try:
+            selected_option = input(input_text)
+            if len(selected_option.strip()) == 0:
+                # `allow_empty_input` parameter handles return of None on empty input, if necessary
+                # Otherwise raise `RequirementError`
+                if allow_empty_input:
+                    return None
+                raise RequirementError('Please select an option to continue')
+            # Replaced `isdigit` with` isnumeric` to discard all negative numbers
+            elif selected_option.isnumeric():
+                selected_option = int(selected_option)
+                if selected_option >= len(options):
+                    raise RequirementError(
+                        f'Selected option "{selected_option}" is out of range')
+                selected_option = options[selected_option]
+            elif selected_option in options:
+                break  # We gave a correct absolute value
+            else:
+                raise RequirementError(
+                    f'Selected option "{selected_option}" does not exist in available options')
+        except RequirementError as err:
+            log(f" * {err} * ", fg='red')
+            continue
+        else:
+            break
+
+    return selected_option
+
 
 def select_disk(dict_o_disks):
-	"""
-	Asks the user to select a harddrive from the `dict_o_disks` selection.
-	Usually this is combined with :ref:`archinstall.list_drives`.
-
-	:param dict_o_disks: A `dict` where keys are the drive-name, value should be a dict containing drive information.
-	:type dict_o_disks: dict
-
-	:return: The name/path (the dictionary key) of the selected drive
-	:rtype: str
-	"""
-	drives = sorted(list(dict_o_disks.keys()))
-	if len(drives) >= 1:
-		for index, drive in enumerate(drives):
-			print(f"{index}: {drive} ({dict_o_disks[drive]['size'], dict_o_disks[drive].device, dict_o_disks[drive]['label']})")
-		
-		log(f"You can skip selecting a drive and partition it and use whatever drive-setup is mounted at /mnt (experimental)", fg="yellow")
-		drive = generic_select(drives, 'Select one of the above disks (by name or number) or leave blank to use /mnt: ',
-							  options_output=False)
-		if not drive:
-			return drive
-		
-		drive = dict_o_disks[drive]
-		return drive
-
-	raise DiskError('select_disk() requires a non-empty dictionary of disks to select from.')
+    """
+    Asks the user to select a harddrive from the `dict_o_disks` selection.
+    Usually this is combined with :ref:`archinstall.list_drives`.
+
+    :param dict_o_disks: A `dict` where keys are the drive-name, value should be a dict containing drive information.
+    :type dict_o_disks: dict
+
+    :return: The name/path (the dictionary key) of the selected drive
+    :rtype: str
+    """
+    drives = sorted(list(dict_o_disks.keys()))
+    if len(drives) >= 1:
+        for index, drive in enumerate(drives):
+            print(
+                f"{index}: {drive} ({dict_o_disks[drive]['size'], dict_o_disks[drive].device, dict_o_disks[drive]['label']})")
+
+        log(f"You can skip selecting a drive and partition it and use whatever drive-setup is mounted at /mnt (experimental)", fg="yellow")
+        drive = generic_select(drives, 'Select one of the above disks (by name or number) or leave blank to use /mnt: ',
+                               options_output=False)
+        if not drive:
+            return drive
+
+        drive = dict_o_disks[drive]
+        return drive
+
+    raise DiskError(
+        'select_disk() requires a non-empty dictionary of disks to select from.')
+
 
 def select_profile(options):
-	"""
-	Asks the user to select a profile from the `options` dictionary parameter.
-	Usually this is combined with :ref:`archinstall.list_profiles`.
-
-	:param options: A `dict` where keys are the profile name, value should be a dict containing profile information.
-	:type options: dict
-
-	:return: The name/dictionary key of the selected profile
-	:rtype: str
-	"""
-	profiles = sorted(list(options))
-
-	if len(profiles) >= 1:
-		for index, profile in enumerate(profiles):
-			print(f"{index}: {profile}")
-
-		print(' -- The above list is a set of pre-programmed profiles. --')
-		print(' -- They might make it easier to install things like desktop environments. --')
-		print(' -- (Leave blank and hit enter to skip this step and continue) --')
-
-		selected_profile = generic_select(profiles, 'Enter a pre-programmed profile name if you want to install one: ',
-										 options_output=False)
-		if selected_profile:
-			return Profile(None, selected_profile)
-	else:
-		raise RequirementError("Selecting profiles require a least one profile to be given as an option.")
+    """
+    Asks the user to select a profile from the `options` dictionary parameter.
+    Usually this is combined with :ref:`archinstall.list_profiles`.
+
+    :param options: A `dict` where keys are the profile name, value should be a dict containing profile information.
+    :type options: dict
+
+    :return: The name/dictionary key of the selected profile
+    :rtype: str
+    """
+    profiles = sorted(list(options))
+
+    if len(profiles) >= 1:
+        for index, profile in enumerate(profiles):
+            print(f"{index}: {profile}")
+
+        print(' -- The above list is a set of pre-programmed profiles. --')
+        print(
+            ' -- They might make it easier to install things like desktop environments. --')
+        print(' -- (Leave blank and hit enter to skip this step and continue) --')
+
+        selected_profile = generic_select(profiles, 'Enter a pre-programmed profile name if you want to install one: ',
+                                          options_output=False)
+        if selected_profile:
+            return Profile(None, selected_profile)
+    else:
+        raise RequirementError(
+            "Selecting profiles require a least one profile to be given as an option.")
+
 
 def select_language(options, show_only_country_codes=True):
-	"""
-	Asks the user to select a language from the `options` dictionary parameter.
-	Usually this is combined with :ref:`archinstall.list_keyboard_languages`.
-
-	:param options: A `generator` or `list` where keys are the language name, value should be a dict containing language information.
-	:type options: generator or list
-
-	:param show_only_country_codes: Filters out languages that are not len(lang) == 2. This to limit the number of results from stuff like dvorak and x-latin1 alternatives.
-	:type show_only_country_codes: bool
-
-	:return: The language/dictionary key of the selected language
-	:rtype: str
-	"""
-	DEFAULT_KEYBOARD_LANGUAGE = 'us'
-	
-	if show_only_country_codes:
-		languages = sorted([language for language in list(options) if len(language) == 2])
-	else:
-		languages = sorted(list(options))
-
-	if len(languages) >= 1:
-		for index, language in enumerate(languages):
-			print(f"{index}: {language}")
-
-		print(" -- You can choose a layout that isn't in this list, but whose name you know --")
-		print(" -- Also, you can enter '?' or 'help' to search for more languages, or skip to use US layout --")
-
-		while True:
-			selected_language = input('Select one of the above keyboard languages (by name or full name): ')
-			if not selected_language:
-				return DEFAULT_KEYBOARD_LANGUAGE
-			elif selected_language.lower() in ('?', 'help'):
-				while True:
-					filter_string = input("Search for layout containing (example: \"sv-\") or enter 'exit' to exit from search: ")
-
-					if filter_string.lower() == 'exit':
-						return select_language(list_keyboard_languages())
-
-					new_options = list(search_keyboard_layout(filter_string))
-
-					if len(new_options) <= 0:
-						log(f"Search string '{filter_string}' yielded no results, please try another search.", fg='yellow')
-						continue
-
-					return select_language(new_options, show_only_country_codes=False)
-			elif selected_language.isnumeric():
-				selected_language = int(selected_language)
-				if selected_language >= len(languages):
-					log(' * Selected option is out of range * ', fg='red')
-					continue
-				return languages[selected_language]
-			elif verify_keyboard_layout(selected_language):
-				return selected_language
-			else:
-				log(" * Given language wasn't found * ", fg='red')
-
-	raise RequirementError("Selecting languages require a least one language to be given as an option.")
+    """
+    Asks the user to select a language from the `options` dictionary parameter.
+    Usually this is combined with :ref:`archinstall.list_keyboard_languages`.
+
+    :param options: A `generator` or `list` where keys are the language name, value should be a dict containing language information.
+    :type options: generator or list
+
+    :param show_only_country_codes: Filters out languages that are not len(lang) == 2. This to limit the number of results from stuff like dvorak and x-latin1 alternatives.
+    :type show_only_country_codes: bool
+
+    :return: The language/dictionary key of the selected language
+    :rtype: str
+    """
+    DEFAULT_KEYBOARD_LANGUAGE = 'us'
+
+    if show_only_country_codes:
+        languages = sorted(
+            [language for language in list(options) if len(language) == 2])
+    else:
+        languages = sorted(list(options))
+
+    if len(languages) >= 1:
+        for index, language in enumerate(languages):
+            print(f"{index}: {language}")
+
+        print(" -- You can choose a layout that isn't in this list, but whose name you know --")
+        print(" -- Also, you can enter '?' or 'help' to search for more languages, or skip to use US layout --")
+
+        while True:
+            selected_language = input(
+                'Select one of the above keyboard languages (by name or full name): ')
+            if not selected_language:
+                return DEFAULT_KEYBOARD_LANGUAGE
+            elif selected_language.lower() in ('?', 'help'):
+                while True:
+                    filter_string = input(
+                        "Search for layout containing (example: \"sv-\") or enter 'exit' to exit from search: ")
+
+                    if filter_string.lower() == 'exit':
+                        return select_language(list_keyboard_languages())
+
+                    new_options = list(search_keyboard_layout(filter_string))
+
+                    if len(new_options) <= 0:
+                        log(
+                            f"Search string '{filter_string}' yielded no results, please try another search.", fg='yellow')
+                        continue
+
+                    return select_language(new_options, show_only_country_codes=False)
+            elif selected_language.isnumeric():
+                selected_language = int(selected_language)
+                if selected_language >= len(languages):
+                    log(' * Selected option is out of range * ', fg='red')
+                    continue
+                return languages[selected_language]
+            elif verify_keyboard_layout(selected_language):
+                return selected_language
+            else:
+                log(" * Given language wasn't found * ", fg='red')
+
+    raise RequirementError(
+        "Selecting languages require a least one language to be given as an option.")
+
 
 def select_mirror_regions(mirrors, show_top_mirrors=True):
-	"""
-	Asks the user to select a mirror or region from the `mirrors` dictionary parameter.
-	Usually this is combined with :ref:`archinstall.list_mirrors`.
-
-	:param mirrors: A `dict` where keys are the mirror region name, value should be a dict containing mirror information.
-	:type mirrors: dict
-
-	:param show_top_mirrors: Will limit the list to the top 10 fastest mirrors based on rank-mirror *(Currently not implemented but will be)*.
-	:type show_top_mirrors: bool
-
-	:return: The dictionary information about a mirror/region.
-	:rtype: dict
-	"""
-
-	# TODO: Support multiple options and country codes, SE,UK for instance.
-	regions = sorted(list(mirrors.keys()))
-	selected_mirrors = {}
-
-	if len(regions) >= 1:
-		print_large_list(regions, margin_bottom=4)
-
-		print(' -- You can skip this step by leaving the option blank --')
-		selected_mirror = generic_select(regions, 'Select one of the above regions to download packages from (by number or full name): ',
-										options_output=False)
-		if not selected_mirror:
-			# Returning back empty options which can be both used to
-			# do "if x:" logic as well as do `x.get('mirror', {}).get('sub', None)` chaining
-			return {}
-
-		# I'm leaving "mirrors" on purpose here.
-		# Since region possibly contains a known region of
-		# all possible regions, and we might want to write
-		# for instance Sweden (if we know that exists) without having to
-		# go through the search step.
-
-<<<<<<< HEAD
-		selected_mirrors[selected_mirror] = mirrors[selected_mirror]
-		return selected_mirrors
-=======
-		return selected_mirrors
-
-	raise RequirementError("Selecting mirror region require a least one region to be given as an option.")
+    """
+    Asks the user to select a mirror or region from the `mirrors` dictionary parameter.
+    Usually this is combined with :ref:`archinstall.list_mirrors`.
+
+    :param mirrors: A `dict` where keys are the mirror region name, value should be a dict containing mirror information.
+    :type mirrors: dict
+
+    :param show_top_mirrors: Will limit the list to the top 10 fastest mirrors based on rank-mirror *(Currently not implemented but will be)*.
+    :type show_top_mirrors: bool
+
+    :return: The dictionary information about a mirror/region.
+    :rtype: dict
+    """
+
+    # TODO: Support multiple options and country codes, SE,UK for instance.
+    regions = sorted(list(mirrors.keys()))
+    selected_mirrors = {}
+
+    if len(regions) >= 1:
+        print_large_list(regions, margin_bottom=4)
+
+        print(' -- You can skip this step by leaving the option blank --')
+        selected_mirror = generic_select(regions, 'Select one of the above regions to download packages from (by number or full name): ',
+                                         options_output=False)
+        if not selected_mirror:
+            # Returning back empty options which can be both used to
+            # do "if x:" logic as well as do `x.get('mirror', {}).get('sub', None)` chaining
+            return {}
+
+        # I'm leaving "mirrors" on purpose here.
+        # Since region possibly contains a known region of
+        # all possible regions, and we might want to write
+        # for instance Sweden (if we know that exists) without having to
+        # go through the search step.
+
+        selected_mirrors[selected_mirror] = mirrors[selected_mirror]
+        return selected_mirrors
+
+    raise RequirementError(
+        "Selecting mirror region require a least one region to be given as an option.")
+
 
 def select_driver(options=AVAILABLE_GFX_DRIVERS):
-	"""
-	Some what convoluted function, which's job is simple.
-	Select a graphics driver from a pre-defined set of popular options.
-
-	(The template xorg is for beginner users, not advanced, and should
-	there for appeal to the general public first and edge cases later)
-	"""
-	if len(options) >= 1:
-		lspci = sys_command(f'/usr/bin/lspci')
-		for line in lspci.trace_log.split(b'\r\n'):
-			if b' vga ' in line.lower():
-				if b'nvidia' in line.lower():
-					print(' ** nvidia card detected, suggested driver: nvidia **')
-				elif b'amd' in line.lower():
-					print(' ** AMD card detected, suggested driver: AMD / ATI **')
-
-		selected_driver = generic_select(options, input_text="Select your graphics card driver: ", sort=True)
-		initial_option = selected_driver
-
-		if type(options[initial_option]) == dict:
-			driver_options = sorted(options[initial_option].keys())
-
-			selected_driver_package_group = generic_select(driver_options, input_text=f"Which driver-type do you want for {initial_option}: ")
-			if selected_driver_package_group in options[initial_option].keys():
-				print(options[initial_option][selected_driver_package_group])
-				selected_driver = options[initial_option][selected_driver_package_group]
-			else:
-				raise RequirementError(f"Selected driver-type does not exist for {initial_option}.")
-
-			return selected_driver_package_group
-
-		return selected_driver
-
-	raise RequirementError("Selecting drivers require a least one profile to be given as an option.")
->>>>>>> 1f6094ea
+    """
+    Some what convoluted function, which's job is simple.
+    Select a graphics driver from a pre-defined set of popular options.
+
+    (The template xorg is for beginner users, not advanced, and should
+    there for appeal to the general public first and edge cases later)
+    """
+    if len(options) >= 1:
+        lspci = sys_command(f'/usr/bin/lspci')
+        for line in lspci.trace_log.split(b'\r\n'):
+            if b' vga ' in line.lower():
+                if b'nvidia' in line.lower():
+                    print(' ** nvidia card detected, suggested driver: nvidia **')
+                elif b'amd' in line.lower():
+                    print(' ** AMD card detected, suggested driver: AMD / ATI **')
+
+        selected_driver = generic_select(
+            options, input_text="Select your graphics card driver: ", sort=True)
+        initial_option = selected_driver
+
+        if type(options[initial_option]) == dict:
+            driver_options = sorted(options[initial_option].keys())
+
+            selected_driver_package_group = generic_select(
+                driver_options, input_text=f"Which driver-type do you want for {initial_option}: ")
+            if selected_driver_package_group in options[initial_option].keys():
+                print(options[initial_option][selected_driver_package_group])
+                selected_driver = options[initial_option][selected_driver_package_group]
+            else:
+                raise RequirementError(
+                    f"Selected driver-type does not exist for {initial_option}.")
+
+            return selected_driver_package_group
+
+        return selected_driver
+
+    raise RequirementError(
+        "Selecting drivers require a least one profile to be given as an option.")