import getpass, pathlib, os, shutil, re
import sys, time, signal, ipaddress
from .exceptions import *
from .profiles import Profile
from .locale_helpers import search_keyboard_layout
from .output import log, LOG_LEVELS
from .storage import storage
from .networking import list_interfaces
from .general import sys_command
from .hardware import AVAILABLE_GFX_DRIVERS, hasUEFI

## TODO: Some inconsistencies between the selection processes.
##       Some return the keys from the options, some the values?

def get_terminal_height():
	return shutil.get_terminal_size().lines

def get_terminal_width():
	return shutil.get_terminal_size().columns

def get_longest_option(options):
	return max([len(x) for x in options])

def check_for_correct_username(username):
	if re.match(r'^[a-z_][a-z0-9_-]*\$?$', username) and len(username) <= 32:
		return True
	log(
		"The username you entered is invalid. Try again",
		level=LOG_LEVELS.Warning,
		fg='red'
	)
	return False

def do_countdown():
	SIG_TRIGGER = False
	def kill_handler(sig, frame):
		print()
		exit(0)

	def sig_handler(sig, frame):
		global SIG_TRIGGER
		SIG_TRIGGER = True
		signal.signal(signal.SIGINT, kill_handler)

	original_sigint_handler = signal.getsignal(signal.SIGINT)
	signal.signal(signal.SIGINT, sig_handler)

	for i in range(5, 0, -1):
		print(f"{i}", end='')

		for x in range(4):
			sys.stdout.flush()
			time.sleep(0.25)
			print(".", end='')

		if SIG_TRIGGER:
			abort = input('\nDo you really want to abort (y/n)? ')
			if abort.strip() != 'n':
				exit(0)

			if SIG_TRIGGER is False:
				sys.stdin.read()
			SIG_TRIGGER = False
			signal.signal(signal.SIGINT, sig_handler)
	print()
	signal.signal(signal.SIGINT, original_sigint_handler)
	return True

def get_password(prompt="Enter a password: "):
	while (passwd := getpass.getpass(prompt)):
		passwd_verification = getpass.getpass(prompt='And one more time for verification: ')
		if passwd != passwd_verification:
			log(' * Passwords did not match * ', fg='red')
			continue

		if len(passwd.strip()) <= 0:
			break

		return passwd
	return None

def print_large_list(options, padding=5, margin_bottom=0, separator=': '):
	highest_index_number_length = len(str(len(options)))
	longest_line = highest_index_number_length + len(separator) + get_longest_option(options) + padding
	max_num_of_columns = get_terminal_width() // longest_line
	max_options_in_cells = max_num_of_columns * (get_terminal_height()-margin_bottom)

	if (len(options) > max_options_in_cells):
		for index, option in enumerate(options):
			print(f"{index}: {option}")
	else:
		for row in range(0, (get_terminal_height()-margin_bottom)):
			for column in range(row, len(options), (get_terminal_height()-margin_bottom)):
				spaces = " "*(longest_line - len(options[column]))
				print(f"{str(column): >{highest_index_number_length}}{separator}{options[column]}", end = spaces)
			print()

def ask_for_superuser_account(prompt='Username for required super-user with sudo privileges: ', forced=False):
	while 1:
		new_user = input(prompt).strip(' ')

		if not new_user and forced:
			# TODO: make this text more generic?
			#       It's only used to create the first sudo user when root is disabled in guided.py
			log(' * Since root is disabled, you need to create a least one (super) user!', fg='red')
			continue
		elif not new_user and not forced:
			raise UserError("No superuser was created.")
		elif not check_for_correct_username(new_user):
			continue

		password = get_password(prompt=f'Password for user {new_user}: ')
		return {new_user: {"!password" : password}}

def ask_for_additional_users(prompt='Any additional users to install (leave blank for no users): '):
	users = {}
	super_users = {}

	while 1:
		new_user = input(prompt).strip(' ')
		if not new_user:
			break
		if not check_for_correct_username(new_user):
			continue
		password = get_password(prompt=f'Password for user {new_user}: ')
		
		if input("Should this user be a sudo (super) user (y/N): ").strip(' ').lower() in ('y', 'yes'):
			super_users[new_user] = {"!password" : password}
		else:
			users[new_user] = {"!password" : password}

	return users, super_users

def ask_for_a_timezone():
	timezone = input('Enter a valid timezone (examples: Europe/Stockholm, US/Eastern) or press enter to use UTC: ').strip()
	if timezone == '':
		timezone = 'UTC'
	if (pathlib.Path("/usr")/"share"/"zoneinfo"/timezone).exists():
		return timezone
	else:
		log(
			f"Time zone {timezone} does not exist, continuing with system default.",
			level=LOG_LEVELS.Warning,
			fg='red'
		)

def ask_for_bootloader() -> str:
	bootloader = "systemd-bootctl"
	if hasUEFI()==False:
		bootloader="grub-install"
	else:
		bootloader_choice = input("Would you like to use GRUB as a bootloader instead of systemd-boot? [y/N] ").lower()
		if bootloader_choice == "y":
			bootloader="grub-install"
	return bootloader

def ask_for_audio_selection():
	audio = "pulseaudio" # Default for most desktop environments
	pipewire_choice = input("Would you like to install pipewire instead of pulseaudio as the default audio server? [Y/n] ").lower()
	if pipewire_choice in ("y", ""):
		audio = "pipewire"

	return audio

def ask_to_configure_network():
	# Optionally configure one network interface.
	#while 1:
	# {MAC: Ifname}
	interfaces = {
		'ISO-CONFIG' : 'Copy ISO network configuration to installation',
		'NetworkManager':'Use NetworkManager to control and manage your internet connection',
		**list_interfaces()
	}

	nic = generic_select(interfaces, "Select one network interface to configure (leave blank to skip): ")
	if nic and nic != 'Copy ISO network configuration to installation':
		if nic == 'Use NetworkManager to control and manage your internet connection':
			return {'nic': nic,'NetworkManager':True}

		# Current workaround:
		# For selecting modes without entering text within brackets,
		# printing out this part separate from options, passed in
		# `generic_select`
		modes = ['DHCP (auto detect)', 'IP (static)']
		for index, mode in enumerate(modes):
			print(f"{index}: {mode}")

		mode = generic_select(['DHCP', 'IP'], f"Select which mode to configure for {nic} or leave blank for DHCP: ",
							 options_output=False)
		if mode == 'IP':
			while 1:
				ip = input(f"Enter the IP and subnet for {nic} (example: 192.168.0.5/24): ").strip()
				# Implemented new check for correct IP/subnet input
				try:
					ipaddress.ip_interface(ip)
					break
				except ValueError:
					log(
						"You need to enter a valid IP in IP-config mode.",
						level=LOG_LEVELS.Warning,
						fg='red'
					)

			# Implemented new check for correct gateway IP address
			while 1:
				gateway = input('Enter your gateway (router) IP address or leave blank for none: ').strip()
				try:
					if len(gateway) == 0:
						gateway = None
					else:
						ipaddress.ip_address(gateway)
					break
				except ValueError:
					log(
						"You need to enter a valid gateway (router) IP address.",
						level=LOG_LEVELS.Warning,
						fg='red'
					)

			dns = None
			if len(dns_input := input('Enter your DNS servers (space separated, blank for none): ').strip()):
				dns = dns_input.split(' ')

			return {'nic': nic, 'dhcp': False, 'ip': ip, 'gateway' : gateway, 'dns' : dns}
		else:
			return {'nic': nic}
	elif nic:
		return nic

	return {}

def ask_for_disk_layout():
	options = {
		'keep-existing' : 'Keep existing partition layout and select which ones to use where',
		'format-all' : 'Format entire drive and setup a basic partition scheme',
		'abort' : 'Abort the installation'
	}

	value = generic_select(options, "Found partitions on the selected drive, (select by number) what you want to do: ",
						  allow_empty_input=False, sort=True)
	return next((key for key, val in options.items() if val == value), None)

def ask_for_main_filesystem_format():
	options = {
		'btrfs' : 'btrfs',
		'ext4' : 'ext4',
		'xfs' : 'xfs',
		'f2fs' : 'f2fs'
	}

	value = generic_select(options, "Select which filesystem your main partition should use (by number or name): ",
						  allow_empty_input=False)
	return next((key for key, val in options.items() if val == value), None)

def generic_select(options, input_text="Select one of the above by index or absolute value: ", allow_empty_input=True, options_output=True, sort=False):
	"""
	A generic select function that does not output anything
	other than the options and their indexes. As an example:

	generic_select(["first", "second", "third option"])
	0: first
	1: second
	2: third option

	When the user has entered the option correctly,
	this function returns an item from list, a string, or None
	"""

	# Checking if options are different from `list` or `dict`
	if type(options) not in [list, dict]:
		log(f" * Generic select doesn't support ({type(options)}) as type of options * ", fg='red')
		log(" * If problem persists, please create an issue on https://github.com/archlinux/archinstall/issues * ", fg='yellow')
		raise RequirementError("generic_select() requires list or dictionary as options.")
	# To allow only `list` and `dict`, converting values of options here.
	# Therefore, now we can only provide the dictionary itself
	if type(options) == dict: options = list(options.values())
	if sort: options = sorted(options) # As we pass only list and dict (converted to list), we can skip converting to list
	if len(options) == 0:
		log(f" * Generic select didn't find any options to choose from * ", fg='red')
		log(" * If problem persists, please create an issue on https://github.com/archlinux/archinstall/issues * ", fg='yellow')
		raise RequirementError('generic_select() requires at least one option to proceed.')
	

	# Added ability to disable the output of options items,
	# if another function displays something different from this
	if options_output:
		for index, option in enumerate(options):
			print(f"{index}: {option}")

	# The new changes introduce a single while loop for all inputs processed by this function
	# Now the try...except...else block handles validation for invalid input from the user
	while True:
		try:
			selected_option = input(input_text)
			if len(selected_option.strip()) == 0:
				# `allow_empty_input` parameter handles return of None on empty input, if necessary
				# Otherwise raise `RequirementError`
				if allow_empty_input:
					return None
				raise RequirementError('Please select an option to continue')
			# Replaced `isdigit` with` isnumeric` to discard all negative numbers
			elif selected_option.isnumeric():
				selected_option = int(selected_option)
				if selected_option >= len(options):
					raise RequirementError(f'Selected option "{selected_option}" is out of range')
				selected_option = options[selected_option]
			elif selected_option in options:
				break # We gave a correct absolute value
			else:
				raise RequirementError(f'Selected option "{selected_option}" does not exist in available options')
		except RequirementError as err:
			log(f" * {err} * ", fg='red')
			continue
		else:
			break

	return selected_option

def select_disk(dict_o_disks):
	"""
	Asks the user to select a harddrive from the `dict_o_disks` selection.
	Usually this is combined with :ref:`archinstall.list_drives`.

	:param dict_o_disks: A `dict` where keys are the drive-name, value should be a dict containing drive information.
	:type dict_o_disks: dict

	:return: The name/path (the dictionary key) of the selected drive
	:rtype: str
	"""
	drives = sorted(list(dict_o_disks.keys()))
	if len(drives) >= 1:
		for index, drive in enumerate(drives):
			print(f"{index}: {drive} ({dict_o_disks[drive]['size'], dict_o_disks[drive].device, dict_o_disks[drive]['label']})")
		drive = generic_select(drives, 'Select one of the above disks (by number or full path) or leave blank to skip partitioning: ',
							  options_output=False)
		if not drive:
			return drive
		drive = dict_o_disks[drive]
		return drive

	raise DiskError('select_disk() requires a non-empty dictionary of disks to select from.')

def select_profile(options):
	"""
	Asks the user to select a profile from the `options` dictionary parameter.
	Usually this is combined with :ref:`archinstall.list_profiles`.

	:param options: A `dict` where keys are the profile name, value should be a dict containing profile information.
	:type options: dict

	:return: The name/dictionary key of the selected profile
	:rtype: str
	"""
	profiles = sorted(list(options))

	if len(profiles) >= 1:
		for index, profile in enumerate(profiles):
			print(f"{index}: {profile}")

		print(' -- The above list is a set of pre-programmed profiles. --')
		print(' -- They might make it easier to install things like desktop environments. --')
		print(' -- (Leave blank and hit enter to skip this step and continue) --')

		selected_profile = generic_select(profiles, 'Enter a pre-programmed profile name if you want to install one: ',
										 options_output=False)
		if selected_profile:
			return Profile(None, selected_profile)
	else:
		raise RequirementError("Selecting profiles require a least one profile to be given as an option.")

def select_language(options, show_only_country_codes=True):
	"""
	Asks the user to select a language from the `options` dictionary parameter.
	Usually this is combined with :ref:`archinstall.list_keyboard_languages`.
	:param options: A `dict` where keys are the language name, value should be a dict containing language information.
	:type options: dict
	:param show_only_country_codes: Filters out languages that are not len(lang) == 2. This to limit the number of results from stuff like dvorak and x-latin1 alternatives.
	:type show_only_country_codes: bool
	:return: The language/dictionary key of the selected language
	:rtype: str
	"""
	DEFAULT_KEYBOARD_LANGUAGE = 'us'
	
	if show_only_country_codes:
		languages = sorted([language for language in list(options) if len(language) == 2])
	else:
		languages = sorted(list(options))

	if len(languages) >= 1:
		for index, language in enumerate(languages):
			print(f"{index}: {language}")

		print(" -- You can choose a layout that isn't in this list, but whose name you know --")
		print(" -- Also, you can enter '?' or 'help' to search for more languages, or skip to use US layout --")

		while True:
			selected_language = input('Select one of the above keyboard languages (by name or full name): ')
			if not selected_language:
				return DEFAULT_KEYBOARD_LANGUAGE
			elif selected_language.lower() in ('?', 'help'):
				while True:
					filter_string = input('Search for layout containing (example: "sv-"): ')
					new_options = list(search_keyboard_layout(filter_string))
					if len(new_options) <= 0:
						log(f"Search string '{filter_string}' yielded no results, please try another search or Ctrl+D to abort.", fg='yellow')
						continue
					return select_language(new_options, show_only_country_codes=False)
			elif selected_language.isnumeric():
				selected_language = int(selected_language)
				if selected_language >= len(languages):
					log(' * Selected option is out of range * ', fg='red')
					continue
				return languages[selected_language]
			elif search_keyboard_layout(selected_language):
				return selected_language
			else:
				log(" * Given language wasn't found * ", fg='red')

def select_mirror_regions(mirrors, show_top_mirrors=True):
	"""
	Asks the user to select a mirror or region from the `mirrors` dictionary parameter.
	Usually this is combined with :ref:`archinstall.list_mirrors`.

	:param mirrors: A `dict` where keys are the mirror region name, value should be a dict containing mirror information.
	:type mirrors: dict

	:param show_top_mirrors: Will limit the list to the top 10 fastest mirrors based on rank-mirror *(Currently not implemented but will be)*.
	:type show_top_mirrors: bool

	:return: The dictionary information about a mirror/region.
	:rtype: dict
	"""

	# TODO: Support multiple options and country codes, SE,UK for instance.
	regions = sorted(list(mirrors.keys()))
	selected_mirrors = {}

	if len(regions) >= 1:
		print_large_list(regions, margin_bottom=4)

		print(' -- You can skip this step by leaving the option blank --')
		selected_mirror = generic_select(regions, 'Select one of the above regions to download packages from (by number or full name): ',
										options_output=False)
		if not selected_mirror:
			# Returning back empty options which can be both used to
			# do "if x:" logic as well as do `x.get('mirror', {}).get('sub', None)` chaining
			return {}

		# I'm leaving "mirrors" on purpose here.
		# Since region possibly contains a known region of
		# all possible regions, and we might want to write
		# for instance Sweden (if we know that exists) without having to
		# go through the search step.

<<<<<<< HEAD
		return selected_mirrors

	raise RequirementError("Selecting mirror region require a least one region to be given as an option.")

def select_driver(options=AVAILABLE_GFX_DRIVERS):
	"""
	Some what convoluted function, which's job is simple.
	Select a graphics driver from a pre-defined set of popular options.

	(The template xorg is for beginner users, not advanced, and should
	there for appeal to the general public first and edge cases later)
	"""
	if len(options) >= 1:
		lspci = sys_command(f'/usr/bin/lspci')
		for line in lspci.trace_log.split(b'\r\n'):
			if b' vga ' in line.lower():
				if b'nvidia' in line.lower():
					print(' ** nvidia card detected, suggested driver: nvidia **')
				elif b'amd' in line.lower():
					print(' ** AMD card detected, suggested driver: AMD / ATI **')

		selected_driver = generic_select(options, input_text="Select your graphics card driver: ", sort=True)
		initial_option = selected_driver

		if type(options[initial_option]) == dict:
			driver_options = sorted(options[initial_option].keys())

			selected_driver_package_group = generic_select(driver_options, input_text=f"Which driver-type do you want for {initial_option}: ")
			if selected_driver_package_group in options[initial_option].keys():
				print(options[initial_option][selected_driver_package_group])
				selected_driver = options[initial_option][selected_driver_package_group]
			else:
				raise RequirementError(f"Selected driver-type does not exist for {initial_option}.")

			return selected_driver_package_group

		return selected_driver

	raise RequirementError("Selecting drivers require a least one profile to be given as an option.")
=======
		selected_mirrors[selected_mirror] = mirrors[selected_mirror]
		return selected_mirrors
>>>>>>> c88034fa
<|MERGE_RESOLUTION|>--- conflicted
+++ resolved
@@ -452,7 +452,7 @@
 		# for instance Sweden (if we know that exists) without having to
 		# go through the search step.
 
-<<<<<<< HEAD
+		selected_mirrors[selected_mirror] = mirrors[selected_mirror]
 		return selected_mirrors
 
 	raise RequirementError("Selecting mirror region require a least one region to be given as an option.")
@@ -491,8 +491,4 @@
 
 		return selected_driver
 
-	raise RequirementError("Selecting drivers require a least one profile to be given as an option.")
-=======
-		selected_mirrors[selected_mirror] = mirrors[selected_mirror]
-		return selected_mirrors
->>>>>>> c88034fa
+	raise RequirementError("Selecting drivers require a least one profile to be given as an option.")