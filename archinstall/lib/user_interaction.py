import getpass
import ipaddress
import logging
import pathlib
import re
import select  # Used for char by char polling of sys.stdin
import shutil
import signal
import sys
import time

from .exceptions import *
from .general import SysCommand
from .hardware import AVAILABLE_GFX_DRIVERS, has_uefi, has_amd_graphics, has_intel_graphics, has_nvidia_graphics
from .locale_helpers import list_keyboard_languages, verify_keyboard_layout, search_keyboard_layout
from .networking import list_interfaces
from .output import log
from .profiles import Profile, list_profiles
from .storage import *

# TODO: Some inconsistencies between the selection processes.
#       Some return the keys from the options, some the values?


def get_terminal_height():
	return shutil.get_terminal_size().lines


def get_terminal_width():
	return shutil.get_terminal_size().columns


def get_longest_option(options):
	return max([len(x) for x in options])


def check_for_correct_username(username):
	if re.match(r'^[a-z_][a-z0-9_-]*\$?$', username) and len(username) <= 32:
		return True
	log(
		"The username you entered is invalid. Try again",
		level=logging.WARNING,
		fg='red'
	)
	return False


def do_countdown():
	SIG_TRIGGER = False

	def kill_handler(sig, frame):
		print()
		exit(0)

	def sig_handler(sig, frame):
		global SIG_TRIGGER
		SIG_TRIGGER = True
		signal.signal(signal.SIGINT, kill_handler)

	original_sigint_handler = signal.getsignal(signal.SIGINT)
	signal.signal(signal.SIGINT, sig_handler)

	for i in range(5, 0, -1):
		print(f"{i}", end='')

		for x in range(4):
			sys.stdout.flush()
			time.sleep(0.25)
			print(".", end='')

		if SIG_TRIGGER:
			abort = input('\nDo you really want to abort (y/n)? ')
			if abort.strip() != 'n':
				exit(0)

			if SIG_TRIGGER is False:
				sys.stdin.read()
			SIG_TRIGGER = False
			signal.signal(signal.SIGINT, sig_handler)
	print()
	signal.signal(signal.SIGINT, original_sigint_handler)
	return True


def get_password(prompt="Enter a password: "):
	while passwd := getpass.getpass(prompt):
		passwd_verification = getpass.getpass(prompt='And one more time for verification: ')
		if passwd != passwd_verification:
			log(' * Passwords did not match * ', fg='red')
			continue

		if len(passwd.strip()) <= 0:
			break

		return passwd
	return None


def print_large_list(options, padding=5, margin_bottom=0, separator=': '):
	highest_index_number_length = len(str(len(options)))
	longest_line = highest_index_number_length + len(separator) + get_longest_option(options) + padding
	spaces_without_option = longest_line - (len(separator) + highest_index_number_length)
	max_num_of_columns = get_terminal_width() // longest_line
	max_options_in_cells = max_num_of_columns * (get_terminal_height() - margin_bottom)

	if len(options) > max_options_in_cells:
		for index, option in enumerate(options):
			print(f"{index}: {option}")
		return 1, index
	else:
		for row in range(0, (get_terminal_height() - margin_bottom)):
			for column in range(row, len(options), (get_terminal_height() - margin_bottom)):
				spaces = " " * (spaces_without_option - len(options[column]))
				print(f"{str(column): >{highest_index_number_length}}{separator}{options[column]}", end=spaces)
			print()

	return column, row


def generic_multi_select(options, text="Select one or more of the options above (leave blank to continue): ", sort=True, default=None, allow_empty=False):
	# Checking if the options are different from `list` or `dict` or if they are empty
	if type(options) not in [list, dict]:
		log(f" * Generic multi-select doesn't support ({type(options)}) as type of options * ", fg='red')
		log(" * If problem persists, please create an issue on https://github.com/archlinux/archinstall/issues * ", fg='yellow')
		raise RequirementError("generic_multi_select() requires list or dictionary as options.")
	if not options:
		log(" * Generic multi-select didn't find any options to choose from * ", fg='red')
		log(" * If problem persists, please create an issue on https://github.com/archlinux/archinstall/issues * ", fg='yellow')
		raise RequirementError('generic_multi_select() requires at least one option to proceed.')
	# After passing the checks, function continues to work
	if type(options) == dict:
		options = list(options.values())
	if sort:
		options = sorted(options)

	section = MiniCurses(get_terminal_width(), len(options))

	selected_options = []

	while True:
		if not selected_options and default in options:
			selected_options.append(default)

		printed_options = []
		for option in options:
			if option in selected_options:
				printed_options.append(f'>> {option}')
			else:
				printed_options.append(f'{option}')

		section.clear(0, get_terminal_height() - section._cursor_y - 1)
		print_large_list(printed_options, margin_bottom=2)
		section._cursor_y = len(printed_options)
		section._cursor_x = 0
		section.write_line(text)
		section.input_pos = section._cursor_x
		selected_option = section.get_keyboard_input(end=None)
		# This string check is necessary to correct work with it
		# Without this, Python will raise AttributeError because of stripping `None`
		# It also allows to remove empty spaces if the user accidentally entered them.
		if isinstance(selected_option, str):
			selected_option = selected_option.strip()
		try:
			if not selected_option:
				if not selected_options and default:
					selected_options = [default]
				elif selected_options or allow_empty:
					break
				else:
					raise RequirementError('Please select at least one option to continue')
			elif selected_option.isnumeric():
				if (selected_option := int(selected_option)) >= len(options):
					raise RequirementError(f'Selected option "{selected_option}" is out of range')
				selected_option = options[selected_option]
				if selected_option in selected_options:
					selected_options.remove(selected_option)
				else:
					selected_options.append(selected_option)
			elif selected_option in options:
				if selected_option in selected_options:
					selected_options.remove(selected_option)
				else:
					selected_options.append(selected_option)
			else:
				raise RequirementError(f'Selected option "{selected_option}" does not exist in available options')
		except RequirementError as e:
			log(f" * {e} * ", fg='red')

	return selected_options


class MiniCurses:
	def __init__(self, width, height):
		self.width = width
		self.height = height

		self._cursor_y = 0
		self._cursor_x = 0

		self.input_pos = 0

	def write_line(self, text, clear_line=True):
		if clear_line:
			sys.stdout.flush()
			sys.stdout.write("\033[%dG" % 0)
			sys.stdout.flush()
			sys.stdout.write(" " * (get_terminal_width() - 1))
			sys.stdout.flush()
			sys.stdout.write("\033[%dG" % 0)
			sys.stdout.flush()
		sys.stdout.write(text)
		sys.stdout.flush()
		self._cursor_x += len(text)

	def clear(self, x, y):
		if x < 0:
			x = 0
		if y < 0:
			y = 0

		# import time
		# sys.stdout.write(f"Clearing from: {x, y}")
		# sys.stdout.flush()
		# time.sleep(2)

		sys.stdout.flush()
		sys.stdout.write('\033[%d;%df' % (y, x))
		for line in range(get_terminal_height() - y - 1, y):
			sys.stdout.write(" " * (get_terminal_width() - 1))
		sys.stdout.flush()
		sys.stdout.write('\033[%d;%df' % (y, x))
		sys.stdout.flush()

	def deal_with_control_characters(self, char):
		mapper = {
			'\x7f': 'BACKSPACE',
			'\r': 'CR',
			'\n': 'NL'
		}

		if (mapped_char := mapper.get(char, None)) == 'BACKSPACE':
			if self._cursor_x <= self.input_pos:
				# Don't backspace further back than the cursor start position during input
				return True
			# Move back to the current known position (BACKSPACE doesn't updated x-pos)
			sys.stdout.flush()
			sys.stdout.write("\033[%dG" % self._cursor_x)
			sys.stdout.flush()

			# Write a blank space
			sys.stdout.flush()
			sys.stdout.write(" ")
			sys.stdout.flush()

			# And move back again
			sys.stdout.flush()
			sys.stdout.write("\033[%dG" % self._cursor_x)
			sys.stdout.flush()

			self._cursor_x -= 1

			return True
		elif mapped_char in ('CR', 'NL'):
			return True

		return None

	def get_keyboard_input(self, strip_rowbreaks=True, end='\n'):
		assert end in ['\r', '\n', None]
		import termios
		import tty

		poller = select.epoll()
		response = ''

		sys_fileno = sys.stdin.fileno()
		old_settings = termios.tcgetattr(sys_fileno)
		tty.setraw(sys_fileno)

		poller.register(sys.stdin.fileno(), select.EPOLLIN)

		eof = False
		while eof is False:
			for fileno, event in poller.poll(0.025):
				char = sys.stdin.read(1)

				# sys.stdout.write(f"{[char]}")
				# sys.stdout.flush()

				if newline := (char in ('\n', '\r')):
					eof = True

				if not newline or strip_rowbreaks is False:
					response += char

				if self.deal_with_control_characters(char) is not True:
					self.write_line(response[-1], clear_line=False)

		termios.tcsetattr(sys_fileno, termios.TCSADRAIN, old_settings)

		if end:
			sys.stdout.write(end)
			sys.stdout.flush()
			self._cursor_x = 0
			self._cursor_y += 1

		if response:
			return response


def ask_for_superuser_account(prompt='Username for required superuser with sudo privileges: ', forced=False):
	while 1:
		new_user = input(prompt).strip(' ')

		if not new_user and forced:
			# TODO: make this text more generic?
			#       It's only used to create the first sudo user when root is disabled in guided.py
			log(' * Since root is disabled, you need to create a least one superuser!', fg='red')
			continue
		elif not new_user and not forced:
			raise UserError("No superuser was created.")
		elif not check_for_correct_username(new_user):
			continue

		password = get_password(prompt=f'Password for user {new_user}: ')
		return {new_user: {"!password": password}}


def ask_for_additional_users(prompt='Any additional users to install (leave blank for no users): '):
	users = {}
	superusers = {}

	while 1:
		new_user = input(prompt).strip(' ')
		if not new_user:
			break
		if not check_for_correct_username(new_user):
			continue
		password = get_password(prompt=f'Password for user {new_user}: ')

		if input("Should this user be a superuser (sudoer) [y/N]: ").strip(' ').lower() in ('y', 'yes'):
			superusers[new_user] = {"!password": password}
		else:
			users[new_user] = {"!password": password}

	return users, superusers


def ask_for_a_timezone():
	while True:
		timezone = input('Enter a valid timezone (examples: Europe/Stockholm, US/Eastern) or press enter to use UTC: ').strip().strip('*.')
		if timezone == '':
			timezone = 'UTC'
		if (pathlib.Path("/usr") / "share" / "zoneinfo" / timezone).exists():
			return timezone
		else:
			log(
				f"Specified timezone {timezone} does not exist.",
				level=logging.WARNING,
				fg='red'
			)


def ask_for_bootloader() -> str:
	bootloader = "systemd-bootctl"
	if not has_uefi():
		bootloader = "grub-install"
	else:
		bootloader_choice = input("Would you like to use GRUB as a bootloader instead of systemd-boot? [y/N] ").lower()
		if bootloader_choice == "y":
			bootloader = "grub-install"
	return bootloader


def ask_for_audio_selection():
	audio = "pulseaudio"  # Default for most desktop environments
	pipewire_choice = input("Would you like to install pipewire instead of pulseaudio as the default audio server? [Y/n] ").lower()
	if pipewire_choice in ("y", ""):
		audio = "pipewire"

	return audio


def ask_to_configure_network():
	# Optionally configure one network interface.
	# while 1:
	# {MAC: Ifname}
	interfaces = {
		'ISO-CONFIG': 'Copy ISO network configuration to installation',
		'NetworkManager': 'Use NetworkManager to control and manage your internet connection',
		**list_interfaces()
	}

	nic = generic_select(interfaces, "Select one network interface to configure (leave blank to skip): ")
	if nic and nic != 'Copy ISO network configuration to installation':
		if nic == 'Use NetworkManager to control and manage your internet connection':
			return {'nic': nic, 'NetworkManager': True}

		# Current workaround:
		# For selecting modes without entering text within brackets,
		# printing out this part separate from options, passed in
		# `generic_select`
		modes = ['DHCP (auto detect)', 'IP (static)']
		for index, mode in enumerate(modes):
			print(f"{index}: {mode}")

		mode = generic_select(['DHCP', 'IP'], f"Select which mode to configure for {nic} or leave blank for DHCP: ", options_output=False)
		if mode == 'IP':
			while 1:
				ip = input(f"Enter the IP and subnet for {nic} (example: 192.168.0.5/24): ").strip()
				# Implemented new check for correct IP/subnet input
				try:
					ipaddress.ip_interface(ip)
					break
				except ValueError:
					log(
						"You need to enter a valid IP in IP-config mode.",
						level=logging.WARNING,
						fg='red'
					)

			# Implemented new check for correct gateway IP address
			while 1:
				gateway = input('Enter your gateway (router) IP address or leave blank for none: ').strip()
				try:
					if len(gateway) == 0:
						gateway = None
					else:
						ipaddress.ip_address(gateway)
					break
				except ValueError:
					log(
						"You need to enter a valid gateway (router) IP address.",
						level=logging.WARNING,
						fg='red'
					)

			dns = None
			if len(dns_input := input('Enter your DNS servers (space separated, blank for none): ').strip()):
				dns = dns_input.split(' ')

			return {'nic': nic, 'dhcp': False, 'ip': ip, 'gateway': gateway, 'dns': dns}
		else:
			return {'nic': nic}
	elif nic:
		return nic

	return {}


def ask_for_disk_layout():
	options = {
		'keep-existing': 'Keep existing partition layout and select which ones to use where',
		'format-all': 'Format entire drive and setup a basic partition scheme',
		'abort': 'Abort the installation',
	}

	value = generic_select(options, "Found partitions on the selected drive, (select by number) what you want to do: ", allow_empty_input=False, sort=True)
	return next((key for key, val in options.items() if val == value), None)


def ask_for_main_filesystem_format():
	options = {
		'btrfs': 'btrfs',
		'ext4': 'ext4',
		'xfs': 'xfs',
		'f2fs': 'f2fs'
	}

	value = generic_select(options, "Select which filesystem your main partition should use (by number or name): ", allow_empty_input=False)
	return next((key for key, val in options.items() if val == value), None)


def generic_select(options, input_text="Select one of the above by index or absolute value: ", allow_empty_input=True, options_output=True, sort=False):
	"""
	A generic select function that does not output anything
	other than the options and their indexes. As an example:

	generic_select(["first", "second", "third option"])
	0: first
	1: second
	2: third option

	When the user has entered the option correctly,
	this function returns an item from list, a string, or None
	"""

	# Checking if the options are different from `list` or `dict` or if they are empty
	if type(options) not in [list, dict]:
		log(f" * Generic select doesn't support ({type(options)}) as type of options * ", fg='red')
		log(" * If problem persists, please create an issue on https://github.com/archlinux/archinstall/issues * ", fg='yellow')
		raise RequirementError("generic_select() requires list or dictionary as options.")
	if not options:
		log(" * Generic select didn't find any options to choose from * ", fg='red')
		log(" * If problem persists, please create an issue on https://github.com/archlinux/archinstall/issues * ", fg='yellow')
		raise RequirementError('generic_select() requires at least one option to proceed.')
	# After passing the checks, function continues to work
	if type(options) == dict:
		# To allow only `list` and `dict`, converting values of options here.
		# Therefore, now we can only provide the dictionary itself
		options = list(options.values())
	if sort:
		# As we pass only list and dict (converted to list), we can skip converting to list
		options = sorted(options)

	# Added ability to disable the output of options items,
	# if another function displays something different from this
	if options_output:
		for index, option in enumerate(options):
			print(f"{index}: {option}")

	# The new changes introduce a single while loop for all inputs processed by this function
	# Now the try...except block handles validation for invalid input from the user
	while True:
		try:
			selected_option = input(input_text).strip()
			if not selected_option:
				# `allow_empty_input` parameter handles return of None on empty input, if necessary
				# Otherwise raise `RequirementError`
				if allow_empty_input:
					return None
				raise RequirementError('Please select an option to continue')
			# Replaced `isdigit` with` isnumeric` to discard all negative numbers
			elif selected_option.isnumeric():
				if (selected_option := int(selected_option)) >= len(options):
					raise RequirementError(f'Selected option "{selected_option}" is out of range')
				selected_option = options[selected_option]
				break
			elif selected_option in options:
				break  # We gave a correct absolute value
			else:
				raise RequirementError(f'Selected option "{selected_option}" does not exist in available options')
		except RequirementError as err:
			log(f" * {err} * ", fg='red')

	return selected_option


def select_disk(dict_o_disks):
	"""
	Asks the user to select a harddrive from the `dict_o_disks` selection.
	Usually this is combined with :ref:`archinstall.list_drives`.

	:param dict_o_disks: A `dict` where keys are the drive-name, value should be a dict containing drive information.
	:type dict_o_disks: dict

	:return: The name/path (the dictionary key) of the selected drive
	:rtype: str
	"""
	drives = sorted(list(dict_o_disks.keys()))
	if len(drives) >= 1:
		for index, drive in enumerate(drives):
			print(f"{index}: {drive} ({dict_o_disks[drive]['size'], dict_o_disks[drive].device, dict_o_disks[drive]['label']})")

		log("You can skip selecting a drive and partitioning and use whatever drive-setup is mounted at /mnt (experimental)", fg="yellow")
		drive = generic_select(drives, 'Select one of the above disks (by name or number) or leave blank to use /mnt: ', options_output=False)
		if not drive:
			return drive

		drive = dict_o_disks[drive]
		return drive

	raise DiskError('select_disk() requires a non-empty dictionary of disks to select from.')


def select_profile():
	"""
	Asks the user to select a profile from the available profiles.

	:return: The name/dictionary key of the selected profile
	:rtype: str
	"""
	shown_profiles = sorted(list(list_profiles(filter_top_level_profiles=True)))
	actual_profiles_raw = shown_profiles + sorted([profile for profile in list_profiles() if profile not in shown_profiles])

	if len(shown_profiles) >= 1:
		for index, profile in enumerate(shown_profiles):
			description = Profile(None, profile).get_profile_description()
			print(f"{index}: {profile}: {description}")

		print(' -- The above list is a set of pre-programmed profiles. --')
		print(' -- They might make it easier to install things like desktop environments. --')
		print(' -- (Leave blank and hit enter to skip this step and continue) --')

		selected_profile = generic_select(actual_profiles_raw, 'Enter a pre-programmed profile name if you want to install one: ', options_output=False)
		if selected_profile:
			return Profile(None, selected_profile)
	else:
		raise RequirementError("Selecting profiles require a least one profile to be given as an option.")


def select_language(options, show_only_country_codes=True, input_text='Select one of the above keyboard languages (by number or full name): '):
	"""
	Asks the user to select a language from the `options` dictionary parameter.
	Usually this is combined with :ref:`archinstall.list_keyboard_languages`.

	:param options: A `generator` or `list` where keys are the language name, value should be a dict containing language information.
	:type options: generator or list

	:param show_only_country_codes: Filters out languages that are not len(lang) == 2. This to limit the number of results from stuff like dvorak and x-latin1 alternatives.
	:type show_only_country_codes: bool

	:return: The language/dictionary key of the selected language
	:rtype: str
	"""
	default_keyboard_language = 'us'

	if show_only_country_codes:
		languages = sorted([language for language in list(options) if len(language) == 2])
	else:
		languages = sorted(list(options))

	if len(languages) >= 1:
		print_large_list(languages, margin_bottom=4)

		print(" -- You can choose a layout that isn't in this list, but whose name you know --")
		print(f" -- Also, you can enter '?' or 'help' to search for more languages, or skip to use {default_keyboard_language} layout --")

		while True:
			selected_language = input(input_text)
			if not selected_language:
				return default_keyboard_language
			elif selected_language.lower() in ('?', 'help'):
				while True:
					filter_string = input("Search for layout containing (example: \"sv-\") or enter 'exit' to exit from search: ")

					if filter_string.lower() == 'exit':
						return select_language(list_keyboard_languages())

					new_options = list(search_keyboard_layout(filter_string))

					if len(new_options) <= 0:
						log(f"Search string '{filter_string}' yielded no results, please try another search.", fg='yellow')
						continue

					return select_language(new_options, show_only_country_codes=False)
			elif selected_language.isnumeric():
				selected_language = int(selected_language)
				if selected_language >= len(languages):
					log(' * Selected option is out of range * ', fg='red')
					continue
				return languages[selected_language]
			elif verify_keyboard_layout(selected_language):
				return selected_language
			else:
				log(" * Given language wasn't found * ", fg='red')

	raise RequirementError("Selecting languages require a least one language to be given as an option.")


def select_mirror_regions(mirrors, show_top_mirrors=True):
	"""
	Asks the user to select a mirror or region from the `mirrors` dictionary parameter.
	Usually this is combined with :ref:`archinstall.list_mirrors`.

	:param mirrors: A `dict` where keys are the mirror region name, value should be a dict containing mirror information.
	:type mirrors: dict

	:param show_top_mirrors: Will limit the list to the top 10 fastest mirrors based on rank-mirror *(Currently not implemented but will be)*.
	:type show_top_mirrors: bool

	:return: The dictionary information about a mirror/region.
	:rtype: dict
	"""

	# TODO: Support multiple options and country codes, SE,UK for instance.
	regions = sorted(list(mirrors.keys()))
	selected_mirrors = {}

	if len(regions) >= 1:
		print_large_list(regions, margin_bottom=4)

		print(' -- You can skip this step by leaving the option blank --')
		selected_mirror = generic_select(regions, 'Select one of the above regions to download packages from (by number or full name): ', options_output=False)
		if not selected_mirror:
			# Returning back empty options which can be both used to
			# do "if x:" logic as well as do `x.get('mirror', {}).get('sub', None)` chaining
			return {}

		# I'm leaving "mirrors" on purpose here.
		# Since region possibly contains a known region of
		# all possible regions, and we might want to write
		# for instance Sweden (if we know that exists) without having to
		# go through the search step.

		selected_mirrors[selected_mirror] = mirrors[selected_mirror]
		return selected_mirrors

	raise RequirementError("Selecting mirror region require a least one region to be given as an option.")


def select_driver(options=AVAILABLE_GFX_DRIVERS):
	"""
	Some what convoluted function, whose job is simple.
	Select a graphics driver from a pre-defined set of popular options.

	(The template xorg is for beginner users, not advanced, and should
	there for appeal to the general public first and edge cases later)
	"""

	drivers = sorted(list(options))
	
	if drivers:
<<<<<<< HEAD
		arguments = storage.get('arguments', {})
		for line in SysCommand('/usr/bin/lspci'):
			if b' vga ' in line.lower():
				if b'nvidia' in line.lower():
					print(' ** nvidia card detected, suggested driver: nvidia **')
				elif b'amd' in line.lower():
					print(' ** AMD card detected, suggested driver: AMD / ATI **')
=======
		if has_amd_graphics():
			print('For the best compatibility with your AMD hardware, you may want to use either the all open-source or AMD / ATI options.') 
		if has_intel_graphics():
			print('For the best compatibility with your Intel hardware, you may want to use either the all open-source or Intel options.')
		if has_nvidia_graphics():
			print('For the best compatibility with your Nvidia hardware, you may want to use the Nvidia proprietary driver.')
>>>>>>> 2eec8ffd

		arguments['gfx_driver'] = generic_select(drivers, input_text="Select your graphics card driver: ")
		
		if arguments.get('gfx_driver', None) is None:
			arguments['gfx_driver'] = "All open-source (default)"
			
		return options.get(arguments.get('gfx_driver'))

	raise RequirementError("Selecting drivers require a least one profile to be given as an option.")


def select_kernel(options):
	"""
	Asks the user to select a kernel for system.

	:param options: A `list` with kernel options
	:type options: list

	:return: The string as a selected kernel
	:rtype: string
	"""

	default_kernel = "linux"

	kernels = sorted(list(options))

	if kernels:
		return generic_multi_select(kernels, f"Choose which kernels to use (leave blank for default: {default_kernel}): ", default=default_kernel, sort=False)

	raise RequirementError("Selecting kernels require a least one kernel to be given as an option.")<|MERGE_RESOLUTION|>--- conflicted
+++ resolved
@@ -701,22 +701,13 @@
 	drivers = sorted(list(options))
 	
 	if drivers:
-<<<<<<< HEAD
 		arguments = storage.get('arguments', {})
-		for line in SysCommand('/usr/bin/lspci'):
-			if b' vga ' in line.lower():
-				if b'nvidia' in line.lower():
-					print(' ** nvidia card detected, suggested driver: nvidia **')
-				elif b'amd' in line.lower():
-					print(' ** AMD card detected, suggested driver: AMD / ATI **')
-=======
 		if has_amd_graphics():
 			print('For the best compatibility with your AMD hardware, you may want to use either the all open-source or AMD / ATI options.') 
 		if has_intel_graphics():
 			print('For the best compatibility with your Intel hardware, you may want to use either the all open-source or Intel options.')
 		if has_nvidia_graphics():
 			print('For the best compatibility with your Nvidia hardware, you may want to use the Nvidia proprietary driver.')
->>>>>>> 2eec8ffd
 
 		arguments['gfx_driver'] = generic_select(drivers, input_text="Select your graphics card driver: ")
 		
