--- conflicted
+++ resolved
@@ -13,22 +13,13 @@
 from .lib.profiles import *
 from .lib.services import *
 from .lib.storage import *
-<<<<<<< HEAD
-from .lib.hardware import *
+from .lib.user_interaction import *
 from argparse import ArgumentParser, FileType
 from dotenv import load_dotenv
 parser = ArgumentParser()
-=======
-from .lib.user_interaction import *
->>>>>>> e3c8692b
 
 __version__ = "2.2.0.dev1"
 
-<<<<<<< HEAD
-## Basic version of arg.parse() supporting:
-##  --key=value
-##  --boolean
-=======
 # Basic version of arg.parse() supporting:
 #  --key=value
 #  --boolean
@@ -43,7 +34,6 @@
 		arguments[key] = val
 	else:
 		positionals.append(arg)
->>>>>>> e3c8692b
 
 def initialize_arguments():
 	config = {}
